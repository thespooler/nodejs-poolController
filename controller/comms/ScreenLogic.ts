--- conflicted
+++ resolved
@@ -1112,19 +1112,6 @@
 
     for (let i = 0; i < slrecurring.data.length; i++) {
       let slsched = slrecurring.data[i];
-<<<<<<< HEAD
-=======
-      let data = {
-        id: slsched.scheduleId,
-        circuit: slsched.circuitId,
-        startTime: Math.floor(parseInt(slsched.startTime) / 100) * 60 + parseInt(slsched.startTime) % 100,
-        endTime: Math.floor(parseInt(slsched.stopTime) / 100) * 60 + parseInt(slsched.stopTime) % 100,
-        scheduleDays: slsched.dayMask,
-        changeHeatSetPoint: slsched.heatCmd > 0,
-        heatSetPoint: slsched.heatSetPoint,
-        schedType: 128 // recurring
-      }
->>>>>>> 5c79f9d1
       try {
         let data = {
         circuit: slsched.circuitId,
