/*  nodejs-poolController.  An application to control pool equipment.
Copyright (C) 2016, 2017, 2018, 2019, 2020, 2021, 2022.  
Russell Goldin, tagyoureit.  russ.goldin@gmail.com

This program is free software: you can redistribute it and/or modify
it under the terms of the GNU Affero General Public License as
published by the Free Software Foundation, either version 3 of the
License, or (at your option) any later version.

This program is distributed in the hope that it will be useful,
but WITHOUT ANY WARRANTY; without even the implied warranty of
MERCHANTABILITY or FITNESS FOR A PARTICULAR PURPOSE.  See the
GNU Affero General Public License for more details.

You should have received a copy of the GNU Affero General Public License
along with this program.  If not, see <http://www.gnu.org/licenses/>.
*/

import * as extend from 'extend';
import { logger } from '../../logger/Logger';
import { conn } from '../comms/Comms';
import { Message, Outbound, Protocol, Response } from '../comms/messages/Messages';
import { Timestamp, utils } from '../Constants';
import { Body, ChemController, ConfigVersion, CustomName, EggTimer, Feature, Heater, ICircuit, LightGroup, LightGroupCircuit, Options, PoolSystem, Pump, Schedule, sys } from '../Equipment';
import { EquipmentTimeoutError, InvalidEquipmentDataError, InvalidEquipmentIdError, InvalidOperationError } from '../Errors';
import { ncp } from "../nixie/Nixie";
import { BodyTempState, ChlorinatorState, ICircuitGroupState, ICircuitState, LightGroupState, state } from '../State';
import { BodyCommands, byteValueMap, ChemControllerCommands, ChlorinatorCommands, CircuitCommands, ConfigQueue, ConfigRequest, EquipmentIdRange, FeatureCommands, HeaterCommands, PumpCommands, ScheduleCommands, SystemBoard, SystemCommands } from './SystemBoard';

export class EasyTouchBoard extends SystemBoard {
    public needsConfigChanges: boolean = false;
    constructor(system: PoolSystem) {
        super(system);
        this._statusInterval = -1;
        this.equipmentIds.circuits = new EquipmentIdRange(function () { return this.start; }, function () { return this.start + sys.equipment.maxCircuits - 1; });
        this.equipmentIds.features = new EquipmentIdRange(() => { return 11; }, () => { return this.equipmentIds.features.start + sys.equipment.maxFeatures + 1; });
        this.equipmentIds.virtualCircuits = new EquipmentIdRange(128, 136);
        this.equipmentIds.circuitGroups = new EquipmentIdRange(192, function () { return this.start + sys.equipment.maxCircuitGroups - 1; });
        this.equipmentIds.circuits.start = sys.equipment.shared || sys.equipment.dual ? 1 : 2;
        if (typeof sys.configVersion.equipment === 'undefined') { sys.configVersion.equipment = 0; }
        this.valueMaps.heatSources = new byteValueMap([
            [0, { name: 'off', desc: 'Off' }],
            [32, { name: 'nochange', desc: 'No Change' }]
        ]);
        this.valueMaps.heatStatus = new byteValueMap([
            [0, { name: 'off', desc: 'Off' }],
            [1, { name: 'heater', desc: 'Heater' }],
            [2, { name: 'cooling', desc: 'Cooling' }],
            [3, { name: 'solar', desc: 'Solar' }],
            [4, { name: 'hpheat', desc: 'Heatpump' }],
            [5, { name: 'dual', desc: 'Dual' }]
        ]);
        this.valueMaps.customNames = new byteValueMap(
            sys.customNames.get().map((el, idx) => {
                return [idx + 200, { name: el.name, desc: el.name }];
            })
        );
        this.valueMaps.clockSources = new byteValueMap([
            [1, { name: 'manual', desc: 'Manual' }],
            [3, { name: 'server', desc: 'Server' }]
        ]);
        this.valueMaps.circuitNames = new byteValueMap([
            // [0, { name: 'notused', desc: 'Not Used' }],
            [1, { name: 'aerator', desc: 'Aerator' }],
            [2, { name: 'airblower', desc: 'Air Blower' }],
            [3, { name: 'aux1', desc: 'AUX 1' }],
            [4, { name: 'aux2', desc: 'AUX 2' }],
            [5, { name: 'aux3', desc: 'AUX 3' }],
            [6, { name: 'aux4', desc: 'AUX 4' }],
            [7, { name: 'aux5', desc: 'AUX 5' }],
            [8, { name: 'aux6', desc: 'AUX 6' }],
            [9, { name: 'aux7', desc: 'AUX 7' }],
            [10, { name: 'aux8', desc: 'AUX 8' }],
            [11, { name: 'aux9', desc: 'AUX 9' }],
            [12, { name: 'aux10', desc: 'AUX 10' }],
            [13, { name: 'backwash', desc: 'Backwash' }],
            [14, { name: 'backlight', desc: 'Back Light' }],
            [15, { name: 'bbqlight', desc: 'BBQ Light' }],
            [16, { name: 'beachlight', desc: 'Beach Light' }],
            [17, { name: 'boosterpump', desc: 'Booster Pump' }],
            [18, { name: 'buglight', desc: 'Bug Light' }],
            [19, { name: 'cabanalts', desc: 'Cabana Lights' }],
            [20, { name: 'chem.feeder', desc: 'Chemical Feeder' }],
            [21, { name: 'chlorinator', desc: 'Chlorinator' }],
            [22, { name: 'cleaner', desc: 'Cleaner' }],
            [23, { name: 'colorwheel', desc: 'Color Wheel' }],
            [24, { name: 'decklight', desc: 'Deck Light' }],
            [25, { name: 'drainline', desc: 'Drain Line' }],
            [26, { name: 'drivelight', desc: 'Drive Light' }],
            [27, { name: 'edgepump', desc: 'Edge Pump' }],
            [28, { name: 'entrylight', desc: 'Entry Light' }],
            [29, { name: 'fan', desc: 'Fan' }],
            [30, { name: 'fiberoptic', desc: 'Fiber Optic' }],
            [31, { name: 'fiberworks', desc: 'Fiber Works' }],
            [32, { name: 'fillline', desc: 'Fill Line' }],
            [33, { name: 'floorclnr', desc: 'Floor CLeaner' }],
            [34, { name: 'fogger', desc: 'Fogger' }],
            [35, { name: 'fountain', desc: 'Fountain' }],
            [36, { name: 'fountain1', desc: 'Fountain 1' }],
            [37, { name: 'fountain2', desc: 'Fountain 2' }],
            [38, { name: 'fountain3', desc: 'Fountain 3' }],
            [39, { name: 'fountains', desc: 'Fountains' }],
            [40, { name: 'frontlight', desc: 'Front Light' }],
            [41, { name: 'gardenlts', desc: 'Garden Lights' }],
            [42, { name: 'gazebolts', desc: 'Gazebo Lights' }],
            [43, { name: 'highspeed', desc: 'High Speed' }],
            [44, { name: 'hi-temp', desc: 'Hi-Temp' }],
            [45, { name: 'houselight', desc: 'House Light' }],
            [46, { name: 'jets', desc: 'Jets' }],
            [47, { name: 'lights', desc: 'Lights' }],
            [48, { name: 'lowspeed', desc: 'Low Speed' }],
            [49, { name: 'lo-temp', desc: 'Lo-Temp' }],
            [50, { name: 'malibults', desc: 'Malibu Lights' }],
            [51, { name: 'mist', desc: 'Mist' }],
            [52, { name: 'music', desc: 'Music' }],
            [53, { name: 'notused', desc: 'Not Used' }],
            [54, { name: 'ozonator', desc: 'Ozonator' }],
            [55, { name: 'pathlightn', desc: 'Path Lights' }],
            [56, { name: 'patiolts', desc: 'Patio Lights' }],
            [57, { name: 'perimeterl', desc: 'Permiter Light' }],
            [58, { name: 'pg2000', desc: 'PG2000' }],
            [59, { name: 'pondlight', desc: 'Pond Light' }],
            [60, { name: 'poolpump', desc: 'Pool Pump' }],
            [61, { name: 'pool', desc: 'Pool' }],
            [62, { name: 'poolhigh', desc: 'Pool High' }],
            [63, { name: 'poollight', desc: 'Pool Light' }],
            [64, { name: 'poollow', desc: 'Pool Low' }],
            [65, { name: 'sam', desc: 'SAM' }],
            [66, { name: 'poolsam1', desc: 'Pool SAM 1' }],
            [67, { name: 'poolsam2', desc: 'Pool SAM 2' }],
            [68, { name: 'poolsam3', desc: 'Pool SAM 3' }],
            [69, { name: 'securitylt', desc: 'Security Light' }],
            [70, { name: 'slide', desc: 'Slide' }],
            [71, { name: 'solar', desc: 'Solar' }],
            [72, { name: 'spa', desc: 'Spa' }],
            [73, { name: 'spahigh', desc: 'Spa High' }],
            [74, { name: 'spalight', desc: 'Spa Light' }],
            [75, { name: 'spalow', desc: 'Spa Low' }],
            [76, { name: 'spasal', desc: 'Spa SAL' }],
            [77, { name: 'spasam', desc: 'Spa SAM' }],
            [78, { name: 'spawtrfll', desc: 'Spa Waterfall' }],
            [79, { name: 'spillway', desc: 'Spillway' }],
            [80, { name: 'sprinklers', desc: 'Sprinklers' }],
            [81, { name: 'stream', desc: 'Stream' }],
            [82, { name: 'statuelt', desc: 'Statue Light' }],
            [83, { name: 'swimjets', desc: 'Swim Jets' }],
            [84, { name: 'wtrfeature', desc: 'Water Feature' }],
            [85, { name: 'wtrfeatlt', desc: 'Water Feature Light' }],
            [86, { name: 'waterfall', desc: 'Waterfall' }],
            [87, { name: 'waterfall1', desc: 'Waterfall 1' }],
            [88, { name: 'waterfall2', desc: 'Waterfall 2' }],
            [89, { name: 'waterfall3', desc: 'Waterfall 3' }],
            [90, { name: 'whirlpool', desc: 'Whirlpool' }],
            [91, { name: 'wtrflght', desc: 'Waterfall Light' }],
            [92, { name: 'yardlight', desc: 'Yard Light' }],
            [93, { name: 'auxextra', desc: 'AUX EXTRA' }],
            [94, { name: 'feature1', desc: 'Feature 1' }],
            [95, { name: 'feature2', desc: 'Feature 2' }],
            [96, { name: 'feature3', desc: 'Feature 3' }],
            [97, { name: 'feature4', desc: 'Feature 4' }],
            [98, { name: 'feature5', desc: 'Feature 5' }],
            [99, { name: 'feature6', desc: 'Feature 6' }],
            [100, { name: 'feature7', desc: 'Feature 7' }],
            [101, { name: 'feature8', desc: 'Feature 8' }]
        ]);
        // We need this because there is a no-pump thing in *Touch.
        // RKS: 05-04-21 The no-pump item was removed as this was only required for -webClient.  deletePumpAsync should remove the pump from operation.  Do not use 255 as EasyTouch reports
        // 255 or 0 for pumps that are not installed.
        this.valueMaps.pumpTypes = new byteValueMap([
            [1, { name: 'vf', desc: 'Intelliflo VF', maxPrimingTime: 6, minFlow: 15, maxFlow: 130, flowStepSize: 1, maxCircuits: 8, hasAddress: true }],
            [64, { name: 'vsf', desc: 'Intelliflo VSF', minSpeed: 450, maxSpeed: 3450, speedStepSize: 10, minFlow: 15, maxFlow: 130, flowStepSize: 1, maxCircuits: 8, hasAddress: true }],
            [65, { name: 'ds', desc: 'Two-Speed', maxCircuits: 40, hasAddress: false, hasBody: true }],
            [128, { name: 'vs', desc: 'Intelliflo VS', maxPrimingTime: 10, minSpeed: 450, maxSpeed: 3450, speedStepSize: 10, maxCircuits: 8, hasAddress: true }],
            [169, { name: 'vssvrs', desc: 'IntelliFlo VS+SVRS', maxPrimingTime: 6, minSpeed: 450, maxSpeed: 3450, speedStepSize: 10, maxCircuits: 8, hasAddress: true }],
            [257, { name: 'ss', desc: 'Single Speed', maxCircuits: 0, hasAddress: false, hasBody: true, equipmentMaster: 1, maxRelays: 1, relays: [{ id: 1, name: 'Pump On/Off' }] }],
            [256, { name: 'sf', desc: 'SuperFlo VS', hasAddress: false, maxCircuits: 8, maxRelays: 4, equipmentMaster: 1, maxSpeeds: 4, relays: [{ id: 1, name: 'Program #1' }, { id: 2, name: 'Program #2' }, { id: 3, name: 'Program #3' }, { id: 4, name: 'Program #4' }] }],
            [258, { name: 'hwrly', desc: 'Hayward Relay VS', hasAddress: false, maxCircuits: 8, maxRelays: 4, equipmentMaster: 1, maxSpeeds: 8, relays: [{ id: 1, name: 'Step #1' }, { id: 2, name: 'Step #2' }, { id: 3, name: 'Step #3' }, { id: 4, name: 'Pump On' }] }],
            [259, { name: 'hwvs', desc: 'Hayward Eco/TriStar VS', minSpeed: 450, maxSpeed: 3450, maxCircuits: 8, hasAddress: true, equipmentMaster: 1 }]
        ]);
        this.valueMaps.heaterTypes = new byteValueMap([
            [0, { name: 'none', desc: 'No Heater', hasAddress: false }],
            [1, { name: 'gas', desc: 'Gas Heater', hasAddress: false }],
            [2, { name: 'solar', desc: 'Solar Heater', hasAddress: false, hasPreference: true }],
            [3, { name: 'heatpump', desc: 'Heat Pump', hasAddress: true, hasPreference: true }],
            [4, { name: 'ultratemp', desc: 'UltraTemp', hasAddress: true, hasCoolSetpoint: true, hasPreference: true }],
            [5, { name: 'hybrid', desc: 'Hybrid', hasAddress: true }],
            [6, { name: 'maxetherm', desc: 'Max-E-Therm', hasAddress: true }],
            [7, { name: 'mastertemp', desc: 'MasterTemp', hasAddress: true }]
        ]);


        this.valueMaps.heatModes = new byteValueMap([
            [0, { name: 'off', desc: 'Off' }],
            [1, { name: 'heater', desc: 'Heater' }]
        ]);

        this.valueMaps.scheduleDays = new byteValueMap([
            [1, { name: 'sun', desc: 'Sunday', dow: 0 }],
            [2, { name: 'mon', desc: 'Monday', dow: 1 }],
            [4, { name: 'tue', desc: 'Tuesday', dow: 2 }],
            [8, { name: 'wed', desc: 'Wednesday', dow: 3 }],
            [16, { name: 'thu', desc: 'Thursday', dow: 4 }],
            [32, { name: 'fri', desc: 'Friday', dow: 5 }],
            [64, { name: 'sat', desc: 'Saturday', dow: 6 }]
        ]);
        this.valueMaps.scheduleTypes = new byteValueMap([
            [0, { name: 'repeat', desc: 'Repeats', startDate: false, startTime: true, endTime: true, days: 'multi', heatSource: true, heatSetpoint: false }],
            [26, { name: 'runonce', desc: 'Run Once', startDate: false, startTime: true, endTime: false, days: 'single', heatSource: true, heatSetpoint: false }]
        ]);
        this.valueMaps.featureFunctions = new byteValueMap([
            [0, { name: 'generic', desc: 'Generic' }],
            [14, { name: 'spillway', desc: 'Spillway' }]
        ]);
        this.valueMaps.msgBroadcastActions.merge([
            [5, { name: 'dateTime', desc: 'Date/Time' }],
            [8, { name: 'heatTemp', desc: 'Heat/Temperature' }],
            [10, { name: 'customNames', desc: 'Custom Names' }],
            [11, { name: 'circuits', desc: 'Circuits' }],
            [17, { name: 'schedules', desc: 'Schedules' }],
            [18, { name: 'schedules', desc: 'Schedules' }],
            [22, { name: 'spaSideRemote', desc: 'Spa Side Remotes' }],
            [23, { name: 'pumpStatus', desc: 'Pump Status' }],
            [24, { name: 'pumpConfig', desc: 'Pump Config' }],
            [25, { name: 'intellichlor', desc: 'IntelliChlor' }],
            [29, { name: 'valves', desc: 'Valves' }],
            [30, { name: 'highSpeedCircuits', desc: 'High Speed Circuits' }],
            [32, { name: 'is4is10', desc: 'IS4/IS10' }],
            [34, { name: 'solarHeatPump', desc: 'Solar Heat Pump' }],
            [35, { name: 'delays', desc: 'Delays' }],
            [37, { name: 'unknown37', desc: 'unknown 37' }],
            [38, { name: 'unknown38', desc: 'unknown 38' }],
            [39, { name: 'lightGroupPositions', desc: 'Light Group Positions' }],
            [40, { name: 'settings', desc: 'Settings' }],
            [41, { name: 'circuitGroups', desc: 'Circuit Groups' }],
            [42, { name: 'unknown42', desc: 'unknown 42' }],
            [96, { name: 'setColor', desc: 'Set Color' }],
            [109, { name: 'iLink1', desc: 'iLink Protocol 1' }],
            [110, { name: 'iLink2', desc: 'iLink Protocol 2' }],
            [111, { name: 'iLink3', desc: 'iLink Protocol 3' }],
            [114, { name: 'setHeatPump', desc: 'Heat Pump Status?' }],
            [131, { name: 'setDelayCancel', desc: 'Set Delay Cancel' }],
            [133, { name: 'setDateTime', desc: 'Set Date/Time' }],
            [134, { name: 'setCircuit', desc: 'Set Circuit' }],
            [136, { name: 'setHeatTemp', desc: 'Set Heat/Temperature' }],
            [137, { name: 'setHeatPump', desc: 'Set heat pump?' }],
            [138, { name: 'setCustomName', desc: 'Set Custom Name' }],
            [139, { name: 'setCircuitNameFunc', desc: 'Set Circuit Name/Function' }],
            [140, { name: 'unknown140', desc: 'unknown 140' }],
            [144, { name: 'setHeatPump2', desc: 'Set Heat Pump' }],
            [145, { name: 'setSchedule', desc: 'Set Schedule' }],
            [146, { name: 'setIntelliChem', desc: 'Set IntelliChem' }],
            [147, { name: 'setIntelli?', desc: 'Set Intelli(?)' }],
            [150, { name: 'setSpaSideRemote', desc: 'Set Intelliflow Spa Side Control' }],
            [152, { name: 'setPumpConfig', desc: 'Set Pump Config' }],
            [153, { name: 'setIntelliChlor', desc: 'Set IntelliChlor' }],
            [155, { name: 'setPumpConfigExtended', desc: 'Set Pump Config (Extended)' }],
            [157, { name: 'setValves', desc: 'Set Valves' }],
            [158, { name: 'setHighSpeedCircuits', desc: 'Set High Speed Circuits for Valves' }],
            [160, { name: 'setIs4Is10', desc: 'Set is4/is10 Spa Side Remote' }],
            [161, { name: 'setQuickTouch', desc: 'Set QuickTouch Spa Side Remote' }],
            [162, { name: 'setSolarHeatPump', desc: 'Set Solar/Heat Pump' }],
            [163, { name: 'setDelay', desc: 'Set Delay' }],
            [167, { name: 'setLightGroup', desc: 'Set Light Groups/Positions' }],
            [168, { name: 'setHeatMode', desc: 'Set Heat Mode' }],
            [197, { name: 'dateTime', desc: 'Get Date/Time' }],
            [200, { name: 'heatTemp', desc: 'Get Heat/Temperature' }],
            [202, { name: 'customNames', desc: 'Get Custom Names' }],
            [203, { name: 'circuits', desc: 'Get Circuits' }],
            [209, { name: 'schedules', desc: 'Get Schedules' }],
            [214, { name: 'spaSideRemote', desc: 'Get Spa Side Remotes' }],
            [215, { name: 'pumpStatus', desc: 'Get Pump Status' }],
            [216, { name: 'pumpConfig', desc: 'Get Pump Config' }],
            [217, { name: 'intellichlor', desc: 'Get IntelliChlor' }],
            [221, { name: 'valves', desc: 'Get Valves' }],
            [222, { name: 'highSpeedCircuits', desc: 'Get High Speed Circuits' }],
            [224, { name: 'is4is10', desc: 'Get IS4/IS10' }],
            [226, { name: 'solarHeatPump', desc: 'Get Solar Heat Pump' }],
            [227, { name: 'delays', desc: 'Get Delays' }],
            [229, { name: 'unknown229', desc: 'unknown 229' }],
            [230, { name: 'unknown230', desc: 'unknown 230' }],
            [231, { name: 'lightGroupPositions', desc: 'Get Light Group Positions' }],
            [232, { name: 'settings', desc: 'Get Settings' }],
            [233, { name: 'circuitGroups', desc: 'Get Circuit Groups' }],
            [234, { name: 'unknown234', desc: 'unknown 234' }],
            [252, { name: 'version', desc: 'Versions' }],
            [253, { name: 'version', desc: 'Get Versions' }]
        ]);
        this.valueMaps.scheduleTimeTypes.merge([
            [1, { name: 'sunrise', desc: 'Sunrise' }],
            [2, { name: 'sunset', desc: 'Sunset' }]
        ]);
        this.valueMaps.scheduleDays.toArray = function () {
            let arrKeys = Array.from(this.keys());
            let arr = [];
            for (let i = 0; i < arrKeys.length; i++) arr.push(extend(true, { val: arrKeys[i], bitval: arrKeys[i] }, this.get(arrKeys[i])));
            return arr;
        }
        this.valueMaps.scheduleDays.transform = function (byte) {
            let days = [];
            let b = byte & 0x007F;
            for (let bit = 7; bit >= 0; bit--) {
                if ((byte & 1 << (bit - 1)) > 0) days.push(extend(true, { val: 1 << (bit - 1) }, this.get((byte & 1 << (bit - 1)))));
            }
            return { val: b, days: days };
        };
        this.valueMaps.lightCommands = new byteValueMap([
            [128, { name: 'colorsync', desc: 'Sync', types: ['intellibrite'] }],
            [144, { name: 'colorset', desc: 'Set', types: ['intellibrite'] }],
            [160, { name: 'colorswim', desc: 'Swim', types: ['intellibrite'] }],
            [190, { name: 'colorhold', desc: 'Hold', types: ['intellibrite'], sequence: 13 }],
            [191, { name: 'colorrecall', desc: 'Recall', types: ['intellibrite'], sequence: 14 }],
            [208, { name: 'thumper', desc: 'Thumper', types: ['magicstream'] }]
        ]);
        this.valueMaps.lightThemes.transform = function (byte) { return extend(true, { val: byte }, this.get(byte) || this.get(255)); };
        this.valueMaps.circuitNames.transform = function (byte) {
            if (byte < 200) {
                return extend(true, {}, { val: byte }, this.get(byte));
            }
            else {
                const customName = sys.customNames.getItemById(byte - 200);
                return extend(true, {}, { val: byte, desc: customName.name, name: customName.name });
            }
        };
        this.valueMaps.panelModes = new byteValueMap([
            [0, { val: 0, name: 'auto', desc: 'Auto' }],
            [1, { val: 1, name: 'service', desc: 'Service' }],
            [8, { val: 8, name: 'freeze', desc: 'Freeze' }],
            [128, { val: 128, name: 'timeout', desc: 'Timeout' }],
            [129, { val: 129, name: 'service-timeout', desc: 'Service/Timeout' }],
            [255, { name: 'error', desc: 'System Error' }]
        ]);
        this.valueMaps.expansionBoards = new byteValueMap([
            [0, { name: 'ET28', part: 'ET2-8', desc: 'EasyTouch2 8', circuits: 8, shared: true }],
            [1, { name: 'ET28P', part: 'ET2-8P', desc: 'EasyTouch2 8P', circuits: 8, single: true, shared: false }],
            [2, { name: 'ET24', part: 'ET2-4', desc: 'EasyTouch2 4', circuits: 4, shared: true }],
            [3, { name: 'ET24P', part: 'ET2-4P', desc: 'EasyTouch2 4P', circuits: 4, single: true, shared: false }],
            [6, { name: 'ETPSL4', part: 'ET-PSL4', desc: 'EasyTouch PSL4', circuits: 4, features: 2, schedules: 4, pumps: 1, shared: true }],
            [7, { name: 'ETPL4', part: 'ET-PL4', desc: 'EasyTouch PL4', circuits: 4, features: 2, schedules: 4, pumps: 1, single: true, shared: false }],
            // EasyTouch 1 models all start at 128.
            [128, { name: 'ET8', part: 'ET-8', desc: 'EasyTouch 8', circuits: 8, shared: true }],
            [129, { name: 'ET8P', part: 'ET-8P', desc: 'EasyTouch 8', circuits: 8, single: true, shared: false }],
            [130, { name: 'ET4', part: 'ET-4', desc: 'EasyTouch 4', circuits: 4, shared: true }],
            [129, { name: 'ET4P', part: 'ET-4P', desc: 'EasyTouch 4P', circuits: 4, single: true, shared: false }]
        ]);
    }
    public initHeaterDefaults() {
        sys.board.heaters.updateHeaterServices();
        // RKS: 03-03-22 This is not correct.  As it turns out there is a case where the only heater installed is not
        // a gas heater.  This also does not work for dual body systems.
        //let heater = sys.heaters.getItemById(1, true);
        //heater.isActive = true;
        //heater.type = 1;
        //heater.name = "Gas Heater";
        //let sheater = state.heaters.getItemById(1, true);
        //sheater.type = heater.type;
        //sheater.name = heater.name;
        ////sheater.isVirtual = heater.isVirtual = false;
        //sys.equipment.shared ? heater.body = 32 : heater.body = 0;
    }
    public initBodyDefaults() {
        // Initialize the bodies.  We will need these very soon.
        for (let i = 1; i <= sys.equipment.maxBodies; i++) {
            // Add in the bodies for the configuration.  These need to be set.
            let cbody = sys.bodies.getItemById(i, true);
            let tbody = state.temps.bodies.getItemById(i, true);
            cbody.isActive = true;
            // If the body doesn't represent a spa then we set the type.
            // RSG - 10-5-21: If a single body IT (i5+3s/i9+3s) the bodies are the same; set to pool
            // RKS: 04-13-22 - This is not really correct.  IntelliTouch (S) models are actually shared body systems that do
            // not have intake/return valves but there are two bodies that are named Hi-Temp (spa) and Lo-Temp (pool).  This
            // is very confusing in the control panels but I see why it is done this way.  If they didn't they would need
            // different controllers for the Indoor and Wireless controllers since the top 2 horizontal buttons are body controls.
            //tbody.type = cbody.type = i > 1 && !sys.equipment.shared && sys.equipment.intakeReturnValves ? 1 : 0;
            tbody.type = cbody.type = i - 1;  // This will set the first body to pool/Lo-Temp and the second body to spa/Hi-Temp.
            if (typeof cbody.name === 'undefined') {
                let bt = sys.board.valueMaps.bodyTypes.transform(cbody.type);
                tbody.name = cbody.name = bt.desc;
            }
        }
        if (!sys.equipment.shared && !sys.equipment.dual && state.equipment.controllerType !== 'intellitouch') {
            sys.bodies.removeItemById(2);
            state.temps.bodies.removeItemById(2);
        }
        // RKS: 04-14-21 - Remove the spa circuit from the equation if this is a single body panel.
        if (sys.equipment.maxBodies === 1) sys.board.equipmentIds.invalidIds.merge([1])
        sys.bodies.removeItemById(3);
        sys.bodies.removeItemById(4);
        state.temps.bodies.removeItemById(3);
        state.temps.bodies.removeItemById(4);
        sys.board.heaters.initTempSensors();
        sys.general.options.clockMode = sys.general.options.clockMode || 12;
        sys.general.options.clockSource = sys.general.options.clockSource || 'manual';
    }
    public initExpansionModules(byte1: number, byte2: number) {
        // Initialize the installed personality board.
        console.log(`Pentair EasyTouch System Detected!`);

        let offset = byte2 === 14 ? 128 : 0;
        let mt = this.valueMaps.expansionBoards.transform(offset + byte1);
        let mod = sys.equipment.modules.getItemById(0, true);
        mod.name = mt.name;
        mod.desc = mt.desc;
        mod.type = offset + byte1;
        mod.part = mt.part;
        let eq = sys.equipment;
        let md = mod.get();
        eq.maxBodies = md.bodies = typeof mt.bodies !== 'undefined' ? mt.bodies : mt.shared ? 2 : 1;
        eq.maxCircuits = md.circuits = typeof mt.circuits !== 'undefined' ? mt.circuits : 8;
        eq.maxFeatures = md.features = typeof mt.features !== 'undefined' ? mt.features : 8;
        eq.maxValves = md.valves = typeof mt.valves !== 'undefined' ? mt.valves : mt.shared ? 4 : 2;
        eq.maxPumps = md.maxPumps = typeof mt.pumps !== 'undefined' ? mt.pumps : 2;
        eq.shared = mt.shared;
        eq.single = typeof mt.single !== 'undefined' ? mt.single : false;
        eq.dual = false;
        eq.maxChlorinators = md.chlorinators = 1;
        eq.maxChemControllers = md.chemControllers = 1;
        eq.maxCustomNames = 10;
        eq.intakeReturnValves = md.intakeReturnValves = typeof mt.intakeReturnValves !== 'undefined' ? mt.intakeReturnValves : false;
        // Calculate out the invalid ids.
        sys.board.equipmentIds.invalidIds.set([]);
        if (!eq.shared) sys.board.equipmentIds.invalidIds.merge([1]);
        if (eq.maxCircuits === 4) sys.board.equipmentIds.invalidIds.merge([7, 8, 9]);
        if (byte1 !== 14) sys.board.equipmentIds.invalidIds.merge([10, 19]);
        state.equipment.model = sys.equipment.model = mt.desc;
        state.equipment.controllerType = 'easytouch';
        this.initBodyDefaults();
        this.initHeaterDefaults();
        sys.board.bodies.initFilters();
        sys.equipment.shared ? sys.board.equipmentIds.circuits.start = 1 : sys.board.equipmentIds.circuits.start = 2;
        (async () => {
            try { sys.board.bodies.initFilters(); } catch (err) {
                logger.error(`Error initializing EasyTouch Filters`);
            }
        })();
        for (let i = 0; i < sys.circuits.length; i++) {
            let c = sys.circuits.getItemByIndex(i);
            if (c.id <= 40) c.master = 0;
        }
        for (let i = 0; i < sys.valves.length; i++) {
            let v = sys.valves.getItemByIndex(i);
            if (v.id < 50) v.master = 0;
        }
        for (let i = 0; i < sys.bodies.length; i++) {
            let b = sys.bodies.getItemByIndex(i);
            b.master = 0;
        }
        state.equipment.maxBodies = sys.equipment.maxBodies;
        state.equipment.maxCircuitGroups = sys.equipment.maxCircuitGroups;
        state.equipment.maxCircuits = sys.equipment.maxCircuits;
        state.equipment.maxFeatures = sys.equipment.maxFeatures;
        state.equipment.maxHeaters = sys.equipment.maxHeaters;
        state.equipment.maxLightGroups = sys.equipment.maxLightGroups;
        state.equipment.maxPumps = sys.equipment.maxPumps;
        state.equipment.maxSchedules = sys.equipment.maxSchedules;
        state.equipment.maxValves = sys.equipment.maxValves;
        state.equipment.single = sys.equipment.single;
        state.equipment.shared = sys.equipment.shared;
        state.equipment.dual = sys.equipment.dual;
        eq.setEquipmentIds();
        state.emitControllerChange();
    }
    public bodies: TouchBodyCommands = new TouchBodyCommands(this);
    public system: TouchSystemCommands = new TouchSystemCommands(this);
    public circuits: TouchCircuitCommands = new TouchCircuitCommands(this);
    public features: TouchFeatureCommands = new TouchFeatureCommands(this);
    public chlorinator: TouchChlorinatorCommands = new TouchChlorinatorCommands(this);
    public pumps: TouchPumpCommands = new TouchPumpCommands(this);
    public schedules: TouchScheduleCommands = new TouchScheduleCommands(this);
    public heaters: TouchHeaterCommands = new TouchHeaterCommands(this);
    public chemControllers: TouchChemControllerCommands = new TouchChemControllerCommands(this);
    protected _configQueue: TouchConfigQueue = new TouchConfigQueue();
    public reloadConfig() {
        //sys.resetSystem();
        sys.configVersion.clear();
        state.status = 0;
        this.needsConfigChanges = true;
        console.log('RESETTING THE CONFIGURATION');
        this.modulesAcquired = false;
    }
    public checkConfiguration() {
        if ((this.needsConfigChanges || (Date.now().valueOf() - new Date(sys.configVersion.lastUpdated).valueOf()) / 1000 / 60 > 20)) {
            //this._configQueue.clearTimer();
            sys.configVersion.lastUpdated = new Date();
            this.needsConfigChanges = false;
            this._configQueue.queueChanges();
        }
    }

    public requestConfiguration(ver?: ConfigVersion) {
        // if (ver && ver.lastUpdated && sys.configVersion.lastUpdated !== ver.lastUpdated) {
        //     sys.configVersion.lastUpdated = new Date(ver.lastUpdated);
        // }
        // if (ver && ver.equipment && sys.configVersion.equipment !== ver.equipment) sys.configVersion.equipment = ver.equipment;

        //this.needsConfigChanges = true;
        this.checkConfiguration();
    }

    public async stopAsync() { this._configQueue.close(); return super.stopAsync(); }
}
export class TouchConfigRequest extends ConfigRequest {
    constructor(setcat: number, items?: number[], oncomplete?: Function) {
        super();
        this.setcategory = setcat;
        setcat === GetTouchConfigCategories.version ?
            this.category = TouchConfigCategories.version :
            this.category = setcat & 63;
        if (typeof items !== 'undefined') this.items.push(...items);
        this.oncomplete = oncomplete;
    }
    declare category: TouchConfigCategories;
    declare setcategory: GetTouchConfigCategories;
}
export class TouchConfigQueue extends ConfigQueue {
    //protected _configQueueTimer: NodeJS.Timeout;
    //public clearTimer(): void { clearTimeout(this._configQueueTimer); }
    protected queueRange(cat: number, start: number, end: number) {
        let req = new TouchConfigRequest(cat, []);
        req.fillRange(start, end);
        this.push(req);
    }
    protected queueItems(cat: number, items: number[] = [0]) { this.push(new TouchConfigRequest(cat, items)); }
    public queueChanges() {
        this.reset();
        logger.info(`Requesting ${sys.controllerType} configuration`);
        this.queueItems(GetTouchConfigCategories.dateTime);
        this.queueRange(GetTouchConfigCategories.customNames, 0, sys.equipment.maxCustomNames - 1);
        this.queueRange(GetTouchConfigCategories.circuits, 1, sys.board.equipmentIds.features.end);
        this.queueRange(GetTouchConfigCategories.schedules, 1, sys.equipment.maxSchedules);
        // moved heat/solar request items after circuits to allow bodies to be discovered
        this.queueItems(GetTouchConfigCategories.heatTemperature);
        this.queueItems(GetTouchConfigCategories.solarHeatPump);
        this.queueItems(GetTouchConfigCategories.delays);
        this.queueItems(GetTouchConfigCategories.settings);
        this.queueItems(GetTouchConfigCategories.intellifloSpaSideRemotes);
        this.queueItems(GetTouchConfigCategories.is4is10);
        this.queueItems(GetTouchConfigCategories.quickTouchRemote);
        this.queueItems(GetTouchConfigCategories.valves);
        this.queueItems(GetTouchConfigCategories.lightGroupPositions);
        this.queueItems(GetTouchConfigCategories.highSpeedCircuits);
        this.queueRange(GetTouchConfigCategories.pumpConfig, 1, sys.equipment.maxPumps);
        // todo: add chlor or other commands not asked for by screenlogic if there is no remote/indoor panel present
        if (this.remainingItems > 0) {
            var self = this;
            setTimeout(() => { self.processNext(); }, 50);
        } else {
            state.status = 1;
        }
        state.emitControllerChange();
    }
    // TODO: RKS -- Investigate why this is needed.  Me thinks that there really is no difference once the whole thing is optimized.  With a little
    // bit of work I'll bet we can eliminate these extension objects altogether.
    public processNext(msg?: Outbound) {
        if (this.closed) return;
        if (typeof msg !== "undefined" && msg !== null)
            if (!msg.failed) {
                // Remove all references to future items. We got it so we don't need it again.
                this.removeItem(msg.action, msg.payload[0]);
                if (this.curr && this.curr.isComplete) {
                    if (!this.curr.failed) {
                        // Call the identified callback.  This may add additional items.
                        if (typeof this.curr.oncomplete === 'function') {
                            this.curr.oncomplete(this.curr);
                            this.curr.oncomplete = undefined;
                        }
                    }
                }

            } else this.curr.failed = true;
        if (!this.curr && this.queue.length > 0) this.curr = this.queue.shift();
        if (!this.curr) {
            // There never was anything for us to do. We will likely never get here.
            state.status = 1;
            state.emitControllerChange();
            return;
        } else {
            state.status = sys.board.valueMaps.controllerStatus.transform(2, this.percent);
        }
        // Shift to the next config queue item.
        logger.verbose(`Config Queue Completed... ${this.percent}% (${this.remainingItems} remaining)`);
        while (
            this.queue.length > 0 && this.curr.isComplete
        ) {
            this.curr = this.queue.shift() || null;
        }
        let itm = 0;
        const self = this;
        if (this.curr && !this.curr.isComplete) {

            itm = this.curr.items.shift();
            const out: Outbound = Outbound.create({
                source: Message.pluginAddress,
                dest: 16,
                action: this.curr.setcategory,
                payload: [itm],
                retries: 3,
                response: Response.create({
                    response: true, callback: () => {
                        self.processNext(out);
                    }
                })
                // response: true,
                // onResponseProcessed: function () { self.processNext(out); }
            });
            //out.timeout = 5000;
            // setTimeout(() => conn.queueSendMessage(out), 50);
            out.sendAsync()
                .then(() => {
                    logger.debug(`msg ${out.toShortPacket()} sent successfully`);
                })
                .catch((err) => {
                    logger.error(`Error sending configuration request message: ${err.message};`);
                    setTimeout(()=>{self.processNext(out);}, 50);
                })
        
        } else {
            // Now that we are done check the configuration a final time.  If we have anything outstanding
            // it will get picked up.
            state.status = 1;
            this.curr = null;
            sys.configVersion.lastUpdated = new Date();
            // set a timer for 20 mins; if we don't get the config request it again.  This most likely happens if there is no other indoor/outdoor remotes or ScreenLogic.
            // this._configQueueTimer = setTimeout(()=>{sys.board.checkConfiguration();}, 20 * 60 * 1000);
            logger.info(`EasyTouch system config complete.`);
            state.cleanupState();
            ncp.initAsync(sys);
        }
        // Notify all the clients of our processing status.
        state.emitControllerChange();
    }
}
export class TouchScheduleCommands extends ScheduleCommands {
    public async setScheduleAsync(data: any): Promise<Schedule> {
        try {
            let id = typeof data.id === 'undefined' ? -1 : parseInt(data.id, 10);
            if (id <= 0) id = sys.schedules.getNextEquipmentId(new EquipmentIdRange(1, sys.equipment.maxSchedules));
            if (isNaN(id)) return Promise.reject(new InvalidEquipmentIdError(`Invalid schedule id: ${data.id}`, data.id, 'Schedule'));
            let sched = sys.schedules.getItemById(id, id > 0);
            let ssched = state.schedules.getItemById(id, id > 0);
            let schedType = typeof data.scheduleType !== 'undefined' ? data.scheduleType : sched.scheduleType;
            if (typeof schedType === 'undefined') schedType = sys.board.valueMaps.scheduleTypes.getValue('repeat'); // Repeats

            let startTimeType = typeof data.startTimeType !== 'undefined' ? data.startTimeType : sched.startTimeType;
            let endTimeType = typeof data.endTimeType !== 'undefined' ? data.endTimeType : sched.endTimeType;
            // let startDate = typeof data.startDate !== 'undefined' ? data.startDate : sched.startDate;
            // if (typeof startDate.getMonth !== 'function') startDate = new Date(startDate);
            let heatSource = typeof data.heatSource !== 'undefined' && data.heatSource !== null ? data.heatSource : sched.heatSource || 32;
            let heatSetpoint = typeof data.heatSetpoint !== 'undefined' ? data.heatSetpoint : sched.heatSetpoint;
            let circuit = typeof data.circuit !== 'undefined' ? data.circuit : sched.circuit;
            let startTime = typeof data.startTime !== 'undefined' ? data.startTime : sched.startTime;
            let endTime = typeof data.endTime !== 'undefined' ? data.endTime : sched.endTime;
            let schedDays = sys.board.schedules.transformDays(typeof data.scheduleDays !== 'undefined' ? data.scheduleDays : sched.scheduleDays || 255); // default to all days
            let changeHeatSetpoint = typeof (data.changeHeatSetpoint !== 'undefined') ? utils.makeBool(data.changeHeatSetpoint) : sched.changeHeatSetpoint;
            let display = typeof data.display !== 'undefined' ? data.display : sched.display || 0;

            // Ensure all the defaults.
            // if (isNaN(startDate.getTime())) startDate = new Date();
            if (typeof startTime === 'undefined') startTime = 480; // 8am
            if (typeof endTime === 'undefined') endTime = 1020; // 5pm
            if (typeof startTimeType === 'undefined') startTimeType = 0; // Manual
            if (typeof endTimeType === 'undefined') endTimeType = 0; // Manual
            if (typeof circuit === 'undefined') circuit = 6; // pool
            if (typeof heatSource !== 'undefined' && typeof heatSetpoint === 'undefined') heatSetpoint = state.temps.units === sys.board.valueMaps.tempUnits.getValue('C') ? 26 : 80;
            if (typeof changeHeatSetpoint === 'undefined') changeHeatSetpoint = false;

            // At this point we should have all the data.  Validate it.
            if (!sys.board.valueMaps.scheduleTypes.valExists(schedType)) { sys.schedules.removeItemById(id); state.schedules.removeItemById(id); return Promise.reject(new InvalidEquipmentDataError(`Invalid schedule type; ${schedType}`, 'Schedule', schedType)); }
            if (!sys.board.valueMaps.scheduleTimeTypes.valExists(startTimeType)) { sys.schedules.removeItemById(id); state.schedules.removeItemById(id); return Promise.reject(new InvalidEquipmentDataError(`Invalid start time type; ${startTimeType}`, 'Schedule', startTimeType)); }
            if (!sys.board.valueMaps.scheduleTimeTypes.valExists(endTimeType)) { sys.schedules.removeItemById(id); state.schedules.removeItemById(id); return Promise.reject(new InvalidEquipmentDataError(`Invalid end time type; ${endTimeType}`, 'Schedule', endTimeType)); }
            if (!sys.board.valueMaps.heatSources.valExists(heatSource)) { sys.schedules.removeItemById(id); state.schedules.removeItemById(id); return Promise.reject(new InvalidEquipmentDataError(`Invalid heat source: ${heatSource}`, 'Schedule', heatSource)); }
            if (heatSetpoint < 0 || heatSetpoint > 104) { sys.schedules.removeItemById(id); state.schedules.removeItemById(id); return Promise.reject(new InvalidEquipmentDataError(`Invalid heat setpoint: ${heatSetpoint}`, 'Schedule', heatSetpoint)); }
            if (sys.board.circuits.getCircuitReferences(true, true, false, true).find(elem => elem.id === circuit) === undefined) { sys.schedules.removeItemById(id); state.schedules.removeItemById(id); return Promise.reject(new InvalidEquipmentDataError(`Invalid circuit reference: ${circuit}`, 'Schedule', circuit)); }
            // if (schedDays === 0) return Promise.reject(new InvalidEquipmentDataError(`Invalid schedule days: ${schedDays}. You must supply days that the schedule is to run.`, 'Schedule', schedDays));
            if (typeof heatSource !== 'undefined' && !sys.circuits.getItemById(circuit).hasHeatSource) heatSource = undefined;

            // If we make it here we can make it anywhere.
            // let runOnce = (schedDays || (schedType !== 0 ? 0 : 0x80));
            if (schedType === sys.board.valueMaps.scheduleTypes.getValue('runonce')) {
                // make sure only 1 day is selected
                let scheduleDays = sys.board.valueMaps.scheduleDays.transform(schedDays);
                let s2 = sys.board.valueMaps.scheduleDays.toArray();
                if (scheduleDays.days.length > 1) {
                    schedDays = scheduleDays.days[scheduleDays.days.length - 1].val;  // get the earliest day in the week
                }
                else if (scheduleDays.days.length === 0) {
                    for (let i = 0; i < s2.length; i++) {
                        if (s2[i].days[0].name === 'sun') schedDays = s2[i].val;
                    }
                }
                // update end time incase egg timer changed
                const eggTimer = sys.circuits.getInterfaceById(circuit).eggTimer || 720;
                endTime = (startTime + eggTimer) % 1440; // remove days if we go past midnight
            }


            // If we have sunrise/sunset then adjust for the values; if heliotrope isn't set just ignore
            if (state.heliotrope.isCalculated) {
                const sunrise = state.heliotrope.sunrise.getHours() * 60 + state.heliotrope.sunrise.getMinutes();
                const sunset = state.heliotrope.sunset.getHours() * 60 + state.heliotrope.sunset.getMinutes();
                if (startTimeType === sys.board.valueMaps.scheduleTimeTypes.getValue('sunrise')) startTime = sunrise;
                else if (startTimeType === sys.board.valueMaps.scheduleTimeTypes.getValue('sunset')) startTime = sunset;
                if (endTimeType === sys.board.valueMaps.scheduleTimeTypes.getValue('sunrise')) endTime = sunrise;
                else if (endTimeType === sys.board.valueMaps.scheduleTimeTypes.getValue('sunset')) endTime = sunset;
            }

            let out = Outbound.create({
                action: 145,
                payload: [
                    id,
                    circuit,
                    Math.floor(startTime / 60),
                    startTime - (Math.floor(startTime / 60) * 60),
                    schedType === sys.board.valueMaps.scheduleTypes.getValue('runonce') ? sys.board.valueMaps.scheduleTypes.getValue('runonce') : Math.floor(endTime / 60),
                    endTime - (Math.floor(endTime / 60) * 60),
                    schedDays],
                retries: 2
                // ,response: Response.create({ action: 1, payload: [145] })
            });
            await out.sendAsync();
            sched.circuit = ssched.circuit = circuit;
            sched.scheduleDays = ssched.scheduleDays = schedDays;
            sched.scheduleType = ssched.scheduleType = schedType;
            sched.changeHeatSetpoint = ssched.changeHeatSetpoint = changeHeatSetpoint;
            sched.heatSetpoint = ssched.heatSetpoint = heatSetpoint;
            sched.heatSource = ssched.heatSource = heatSource;
            sched.startTime = ssched.startTime = startTime;
            sched.endTime = ssched.endTime = endTime;
            sched.startTimeType = ssched.startTimeType = startTimeType;
            sched.endTimeType = ssched.endTimeType = endTimeType;
            sched.isActive = ssched.isActive = true;
            ssched.display = sched.display = display;
            ssched.emitEquipmentChange();
            // For good measure russ is sending out a config request for
            // the schedule in question.  If there was a failure on the
            // OCP side this will resolve it.
            let req = Outbound.create({ action: 209, payload: [sched.id], retries: 2 });
            await req.sendAsync();
            state.schedules.sortById();
            return sched;
        }
        catch (err) {
            return Promise.reject(err);
        }
    }
    public async deleteScheduleAsync(data: any): Promise<Schedule> {
        let id = typeof data.id === 'undefined' ? -1 : parseInt(data.id, 10);
        if (isNaN(id) || id < 0) return Promise.reject(new InvalidEquipmentIdError(`Invalid schedule id: ${data.id}`, data.id, 'Schedule'));
        let sched = sys.schedules.getItemById(id);
        let ssched = state.schedules.getItemById(id);
        // RKS: Assuming you just send 0s for the schedule and it will delete it.
        let out = Outbound.create({
            action: 145,
            payload: [
                id,
                0,
                0,
                0,
                0,
                0,
                0],
            retries: 3
        });
        try {
            await out.sendAsync();
            sys.schedules.removeItemById(id);
            state.schedules.removeItemById(id);
            ssched.emitEquipmentChange();
            sched.isActive = false;
            let req = Outbound.create({ action: 209, payload: [sched.id], retries: 2 });
            await req.sendAsync();
            return sched;
        }
        catch (err) {
            return Promise.reject(err);
        }
    }
    public async setEggTimerAsync(data?: any): Promise<EggTimer> {
        let id = typeof data.id === 'undefined' ? -1 : parseInt(data.id, 10);
        if (id <= 0) id = sys.schedules.getNextEquipmentId(new EquipmentIdRange(1, sys.equipment.maxSchedules));
        if (isNaN(id)) return Promise.reject(new InvalidEquipmentIdError(`Invalid schedule/eggTimer id: ${data.id} or all schedule/eggTimer ids filled (${sys.eggTimers.length + sys.schedules.length} used out of ${sys.equipment.maxSchedules})`, data.id, 'Schedule'));
        let circuit = sys.circuits.getInterfaceById(data.circuit);
        if (typeof circuit === 'undefined') return Promise.reject(new InvalidEquipmentIdError(`Invalid circuit id: ${data.circuit} for schedule id ${data.id}`, data.id, 'Schedule'));

        let out = Outbound.create({
            action: 145,
            payload: [
                id,
                circuit.id,
                25,
                0,
                utils.makeBool(data.dontStop) ? 27 : Math.floor(parseInt(data.runTime, 10) / 60),
                utils.makeBool(data.dontStop) ? 0 : data.runTime - (Math.floor(parseInt(data.runTime, 10) / 60) * 60),
                0],
            retries: 2
        });
        try {
            await out.sendAsync();
            let eggTimer = sys.eggTimers.getItemById(id, true);
            eggTimer.circuit = circuit.id;
            eggTimer.runTime = circuit.eggTimer = typeof data.runTime !== 'undefined' ? data.runTime : circuit.eggTimer || 720;
            circuit.dontStop = typeof data.dontStop !== 'undefined' ? utils.makeBool(data.dontStop) : eggTimer.runTime === 1620;
            eggTimer.isActive = true;
            // For good measure russ is sending out a config request for
            // the schedule in question.  If there was a failure on the
            // OCP side this will resolve it.
            let req = Outbound.create({ action: 209, payload: [eggTimer.id], retries: 2 });
            await req.sendAsync();
            return eggTimer;
        }
        catch (err) {
            return Promise.reject(err);
        }

    }
    public async deleteEggTimerAsync(data: any): Promise<EggTimer> {
        let id = typeof data.id === 'undefined' ? -1 : parseInt(data.id, 10);
        if (isNaN(id) || id < 0) throw new InvalidEquipmentIdError(`Invalid eggTimer id: ${data.id}`, data.id, 'Schedule');
        let eggTimer = sys.eggTimers.getItemById(id);
        // RKS: Assuming you just send 0s for the schedule and it will delete it.
        let out = Outbound.create({
            action: 145,
            payload: [
                id,
                0,
                0,
                0,
                0,
                0,
                0],
            retries: 3
        });
        try {
            await out.sendAsync();
            const circuit = sys.circuits.getInterfaceById(data.circuit);
            circuit.eggTimer = 720;
            circuit.dontStop = circuit.eggTimer === 1620;
            sys.eggTimers.removeItemById(id);
            eggTimer.isActive = false;
            let req = Outbound.create({ action: 209, payload: [eggTimer.id], retries: 2 });
            await req.sendAsync();
            return eggTimer;
        }
        catch (err) {
            return Promise.reject(err);
        }
    }
    public async updateSunriseSunsetAsync(): Promise<boolean> {
        // *Touch doesn't have a notion of sunrise/sunset on the schedules;
        // This will check the schedule and if the existing sunrise/sunset times 
        // are not matching the desired time it will update the time on the OCP.
        // https://github.com/tagyoureit/nodejs-poolController/discussions/560#discussioncomment-3362149
        if (!state.heliotrope.isCalculated) { return false; }
        const sunrise = state.heliotrope.sunrise.getHours() * 60 + state.heliotrope.sunrise.getMinutes();
        const sunset = state.heliotrope.sunset.getHours() * 60 + state.heliotrope.sunset.getMinutes();

        let anyUpdated = false;
        for (let i = 0; i <= sys.schedules.length; i++) {
            let sUpdated = false;
            let sched = sys.schedules.getItemByIndex(i);
            if (sched.startTimeType === sys.board.valueMaps.scheduleTimeTypes.getValue('sunrise') && sched.startTime !== sunrise) {
                sched.startTime = sunrise;
                anyUpdated = sUpdated = true;
            }
            else if (sched.startTimeType === sys.board.valueMaps.scheduleTimeTypes.getValue('sunset') && sched.startTime !== sunset) {
                sched.startTime = sunset;
                anyUpdated = sUpdated = true;
            }
            if (sched.endTimeType === sys.board.valueMaps.scheduleTimeTypes.getValue('sunrise') && sched.endTime !== sunrise) {
                sched.endTime = sunrise;
                anyUpdated = sUpdated = true;
            }
            else if (sched.endTimeType === sys.board.valueMaps.scheduleTimeTypes.getValue('sunset') && sched.endTime !== sunset) {
                sched.endTime = sunset;
                anyUpdated = sUpdated = true;
            }
            if (sUpdated) {
                await sys.board.schedules.setScheduleAsync({ id: sched.id });
            }
        }
        return Promise.resolve(anyUpdated);
    };
}

// todo: this can be implemented as a bytevaluemap
export enum TouchConfigCategories {
    dateTime = 5,
    heatTemperature = 8,
    customNames = 10,
    circuits = 11,
    schedules = 17,
    quickTouchRemote = 22,
    pumpStatus = 23,
    pumpConfig = 24,
    intellichlor = 25,
    valves = 29,
    highSpeedCircuits = 30,
    is4is10 = 32,
    solarHeatPump = 34,
    delays = 35,
    lightGroupPositions = 39,
    circuitGroups = 41,
    settings = 40,
    version = 252
}
export enum GetTouchConfigCategories {
    dateTime = 197,
    heatTemperature = 200,
    customNames = 202,
    circuits = 203,
    schedules = 209,
    quickTouchRemote = 214,
    pumpStatus = 215,
    pumpConfig = 216,
    intellichlor = 217,
    valves = 221,
    highSpeedCircuits = 222,
    is4is10 = 224,
    intellifloSpaSideRemotes = 225,
    solarHeatPump = 226,
    delays = 227,
    lightGroupPositions = 231,
    settings = 232,
    circuitGroups = 233,
    version = 253
}
class TouchSystemCommands extends SystemCommands {
    public async cancelDelay() {
        let out = Outbound.create({
            action: 131,
            payload: [0],
            retries: 0,
            response: true
        });
        try {
            await out.sendAsync();
            state.delay = sys.board.valueMaps.delay.getValue('nodelay');
            return state.data.delay;
        }
        catch (err) {
            return Promise.reject(err);
        }
    }
    public async setDateTimeAsync(obj: any): Promise<any> {

        let dst = sys.general.options.adjustDST ? 1 : 0;
        if (typeof obj.dst !== 'undefined') utils.makeBool(obj.dst) ? dst = 1 : dst = 0;
        let { hour = state.time.hours,
            min = state.time.minutes,
            date = state.time.date,
            month = state.time.month,
            year = state.time.year >= 100 ? state.time.year - 2000 : state.time.year,
            dow = Timestamp.dayOfWeek(state.time) } = obj;
        if (obj.dt instanceof Date) {
            let _dt: Date = obj.dt;
            hour = _dt.getHours();
            min = _dt.getMinutes();
            date = _dt.getDate();
            month = _dt.getMonth() + 1;
            year = _dt.getFullYear() - 2000;
            let dates = sys.board.valueMaps.scheduleDays.toArray();
            dates.forEach(d => {
                if (d.dow === _dt.getDay()) dow = d.val;
            })
        }
        if (obj.clockSource === 'manual' || obj.clockSource === 'server') sys.general.options.clockSource = obj.clockSource;
        // dow= day of week as expressed as [0=Sunday, 1=Monday, 2=Tuesday, 4=Wednesday, 8=Thursday, 16=Friday, 32=Saturday] 
        // and DST = 0(manually adjst for DST) or 1(automatically adjust DST)
        // [165,33,16,34,133,8],[13,10,16,29,8,19,0,0],[1,228]
        // [165,33,34,16,1,1],[133],[1,127]
        const out = Outbound.create({
            source: Message.pluginAddress,
            dest: 16,
            action: 133,
            payload: [hour, min, dow, date, month, year, 0, dst],
            retries: 3,
            response: true
        });
        try {
            await out.sendAsync();
            state.time.hours = hour;
            state.time.minutes = min;
            state.time.date = date;
            state.time.month = month;
            state.time.year = year;
            if (sys.general.options.clockSource !== 'server' || typeof sys.general.options.adjustDST === 'undefined') sys.general.options.adjustDST = dst === 1 ? true : false;
            sys.board.system.setTZ();
            return {
                time: state.time.format(),
                adjustDST: sys.general.options.adjustDST,
                clockSource: sys.general.options.clockSource
            };
        }
        catch (err) {
            return Promise.reject(err);
        }
    }
    public async setCustomNameAsync(data: any): Promise<CustomName> {
        let id = parseInt(data.id, 10);
        if (isNaN(id)) throw new InvalidEquipmentIdError('Invalid Custom Name Id', data.id, 'customName');
        if (id > sys.equipment.maxCustomNames) throw new InvalidEquipmentIdError('Custom Name Id out of range', data.id, 'customName');
        let cname = sys.customNames.getItemById(id);
        // No need to make any changes. Just return.
        if (cname.name === data.name) return cname;
        let out = Outbound.create({
            action: 138,
            payload: [data.id],
            response: true,
            retries: 3
        });
        out.appendPayloadString(data.name, 11);
        try {
            await out.sendAsync();

            let c = sys.customNames.getItemById(id, true);
            c.name = data.name;

            sys.board.system.syncCustomNamesValueMap();
            sys.emitEquipmentChange();
            for (let i = 0; i < sys.circuits.length; i++) {
                let circ = sys.circuits.getItemByIndex(i);
                if (circ.nameId === data.id + 200) {
                    let cstate = state.circuits.getItemById(circ.id);
                    cstate.name = circ.name = data.name;
                    for (let j = 0; j < state.schedules.length; j++) {
                        let ssched = state.schedules.getItemByIndex(j);
                        if (ssched.circuit === cstate.id) {
                            ssched.hasChanged = true;
                            ssched.emitEquipmentChange();
                        }
                    }
                }
            }
            for (let i = 0; i < sys.circuitGroups.length; i++) {
                let cg = sys.circuitGroups.getItemByIndex(i);
                if (cg.nameId === data.id + 200) {
                    let cgstate = state.circuitGroups.getItemById(cg.id);
                    cgstate.name = cg.name = data.name;
                    for (let j = 0; j < state.schedules.length; j++) {
                        let ssched = state.schedules.getItemByIndex(j);
                        if (ssched.circuit === cgstate.id) {
                            ssched.hasChanged = true;
                            ssched.emitEquipmentChange();
                        }
                    }
                }
            }
            for (let i = 0; i < sys.lightGroups.length; i++) {
                let lg = sys.lightGroups.getItemByIndex(i);
                if (lg.nameId === data.id + 200) {
                    let lgstate = state.lightGroups.getItemById(lg.id);
                    lgstate.name = lg.name = data.name;
                    for (let j = 0; j < state.schedules.length; j++) {
                        let ssched = state.schedules.getItemByIndex(j);
                        if (ssched.circuit === lgstate.id) {
                            ssched.hasChanged = true;
                            ssched.emitEquipmentChange();
                        }
                    }
                }
            }
            for (let i = 0; i < sys.features.length; i++) {
                let f = sys.features.getItemByIndex(i);
                if (f.nameId === data.id + 200) {
                    let fstate = state.features.getItemById(f.id);
                    fstate.name = f.name = data.name;
                    for (let j = 0; j < state.schedules.length; j++) {
                        let ssched = state.schedules.getItemByIndex(j);
                        if (ssched.circuit === fstate.id) {
                            ssched.hasChanged = true;
                            ssched.emitEquipmentChange();
                        }
                    }
                }
            }
            state.emitEquipmentChanges();
            return c;
        } catch (err) {
            return Promise.reject(err);
        }

    }
    public async setOptionsAsync(obj: any): Promise<Options> {
        // Proxy for setBodyAsync.  See below for explanation.
        await sys.board.bodies.setBodyAsync(obj);
        if (typeof obj.clockSource !== 'undefined') {
            sys.general.options.clockSource = obj.clockSource;
            if (sys.general.options.clockSource === 'server') sys.board.system.setTZ();
        }

        return sys.general.options;
    }
}
class TouchBodyCommands extends BodyCommands {
    public async setBodyAsync(obj: any): Promise<Body> {
        // The 168 is a funky packet in *Touch because it can set:
        // * Intellichem Installed (byte 3, bit 1)
        // * Manual spa heat (byte 4, bit 1) which only applies to the spa but is a 
        //    general option
        // * Manual Priority (byte 5, bit 1 - Intellitouch only)
        // and this function can be called by either setIntelliChem (protected)
        // or directly from setBodyAsync (/config/body endpoint) or from setGeneralAsync (/config/options)
        // for Manual Priority.
        // We also need to return the proper body setting manual heat, but it is irrelevant
        // for when we are returning to chemController
        try {
            let manualHeat = sys.general.options.manualHeat;
            let manualPriority = sys.general.options.manualPriority;
            if (typeof obj.manualHeat !== 'undefined') manualHeat = utils.makeBool(obj.manualHeat);
            if (typeof obj.manualPriority !== 'undefined') manualPriority = utils.makeBool(obj.manualPriority);
            let body = sys.bodies.getItemById(obj.id, false);
            let intellichemInstalled = sys.chemControllers.getItemByAddress(144, false).isActive;
            let out = Outbound.create({
                dest: 16,
                action: 168,
                retries: 3,
                response: true,
            });
            out.insertPayloadBytes(0, 0, 9);
            out.setPayloadByte(3, intellichemInstalled ? 255 : 254);
            out.setPayloadByte(4, manualHeat ? 1 : 0);
            out.setPayloadByte(5, manualPriority ? 1 : 0);
            await out.sendAsync();
            sys.general.options.manualHeat = manualHeat;
            sys.general.options.manualPriority = manualPriority;
            let sbody = state.temps.bodies.getItemById(body.id, true);
            if (body.type === 1) { // spa
                body.manualHeat = manualHeat;
            };
            if (typeof obj.name !== 'undefined') body.name = sbody.name = obj.name;
            if (typeof obj.capacity !== 'undefined') body.capacity = parseInt(obj.capacity, 10);
            if (typeof obj.showInDashboard !== 'undefined') body.showInDashboard = sbody.showInDashboard = utils.makeBool(obj.showInDashboard);
            state.emitEquipmentChanges();
            return body;
        }
        catch (err) { return Promise.reject(err); }
    }
    public async setHeatModeAsync(body: Body, mode: number): Promise<BodyTempState> {
        //  [16,34,136,4],[POOL HEAT Temp,SPA HEAT Temp,Heat Mode,0,2,56]
        //  [85, 97, 7, 0]
        // byte | val | 
        // 0    | 85  | Pool Setpoint
        // 1    | 97  | Spa setpoint
        // 2    | 7   | Pool/spa heat modes (01 = Heater spa 11 = Solar Only pool)
        // 3    | 0   | Cool set point for ultratemp


        // Heat modes
        // 0 = Off
        // 1 = Heater
        // 2 = Solar/Heatpump Pref
        // 3 = Solar
        // 

        const body1 = sys.bodies.getItemById(1);
        const body2 = sys.bodies.getItemById(2);
        const temp1 = body1.setPoint || 100;
        const temp2 = body2.setPoint || 100;
        let cool = body1.coolSetpoint || 0;
        let mode1 = body1.heatMode;
        let mode2 = body2.heatMode;
        body.id === 1 ? mode1 = mode : mode2 = mode;
        let out = Outbound.create({
            dest: 16,
            action: 136,
            payload: [temp1, temp2, mode2 << 2 | mode1, cool],
            retries: 3,
            response: true
        });
        try {
            await out.sendAsync();
            body.heatMode = mode;
            let bstate = state.temps.bodies.getItemById(body.id);
            bstate.heatMode = mode;
            state.emitEquipmentChanges();
            return bstate;
        } catch (err) {
            return Promise.reject(err);
        }
    }
    public async setSetpoints(body: Body, obj: any): Promise<BodyTempState> {
        let setPoint = typeof obj.setPoint !== 'undefined' ? parseInt(obj.setPoint, 10) : parseInt(obj.heatSetpoint, 10);
        let coolSetPoint = typeof obj.coolSetPoint !== 'undefined' ? parseInt(obj.coolSetPoint, 10) : 0;
        if (isNaN(setPoint)) return Promise.reject(new InvalidEquipmentDataError(`Invalid ${body.name} setpoint ${obj.setPoint || obj.heatSetpoint}`, 'body', obj));
        // [16,34,136,4],[POOL HEAT Temp,SPA HEAT Temp,Heat Mode,0,2,56]
        // 165,33,16,34,136,4,89,99,7,0,2,71  Request
        // 165,33,34,16,1,1,136,1,130  Controller Response
        const tempUnits = state.temps.units;
        switch (tempUnits) {
            case 0: // fahrenheit
                {
                    if (setPoint < 40 || setPoint > 104) {
                        logger.warn(`Setpoint of ${setPoint} is outside acceptable range.`);
                    }
                    if (coolSetPoint < 40 || coolSetPoint > 104) {
                        logger.warn(`Cool Setpoint of ${setPoint} is outside acceptable range.`);
                        return;
                    }
                    break;
                }
            case 1: // celsius
                {
                    if (setPoint < 4 || setPoint > 40) {
                        logger.warn(
                            `Setpoint of ${setPoint} is outside of acceptable range.`
                        );
                        return;
                    }
                    if (coolSetPoint < 4 || coolSetPoint > 40) {
                        logger.warn(`Cool SetPoint of ${coolSetPoint} is outside of acceptable range.`
                        );
                        return;
                    }
                    break;
                }
        }
        const body1 = sys.bodies.getItemById(1);
        const body2 = sys.bodies.getItemById(2);
        let temp1 = body1.setPoint || tempUnits === 0 ? 40 : 4;
        let temp2 = body2.setPoint || tempUnits === 0 ? 40 : 4;
        let cool = coolSetPoint || body1.setPoint + 1;
        body.id === 1 ? temp1 = setPoint : temp2 = setPoint;
        const mode1 = body1.heatMode;
        const mode2 = body2.heatMode;
        const out = Outbound.create({
            dest: 16,
            action: 136,
            payload: [temp1, temp2, mode2 << 2 | mode1, cool],
            retries: 3,
            response: true
        });
        try {
            await out.sendAsync();
            body.setPoint = setPoint;
            let bstate = state.temps.bodies.getItemById(body.id);
            bstate.setPoint = setPoint;
            if (body.id === 1) body.coolSetpoint = bstate.coolSetpoint = cool;
            state.temps.emitEquipmentChange();
            return bstate;
        } catch (err) {
            return Promise.reject(err);
        }
    }
    public async setHeatSetpointAsync(body: Body, setPoint: number): Promise<BodyTempState> {
        // [16,34,136,4],[POOL HEAT Temp,SPA HEAT Temp,Heat Mode,0,2,56]
        // 165,33,16,34,136,4,89,99,7,0,2,71  Request
        // 165,33,34,16,1,1,136,1,130  Controller Response
        const tempUnits = state.temps.units;
        switch (tempUnits) {
            case 0: // fahrenheit
                if (setPoint < 40 || setPoint > 104) {
                    logger.warn(`Setpoint of ${setPoint} is outside acceptable range.`);
                    return;
                }
                break;
            case 1: // celsius
                if (setPoint < 4 || setPoint > 40) {
                    logger.warn(
                        `Setpoint of ${setPoint} is outside of acceptable range.`
                    );
                    return;
                }
                break;
        }
        const body1 = sys.bodies.getItemById(1);
        const body2 = sys.bodies.getItemById(2);
        let temp1 = body1.setPoint || 100;
        let temp2 = body2.setPoint || 100;
        body.id === 1 ? temp1 = setPoint : temp2 = setPoint;
        const mode1 = body1.heatMode || 0;
        const mode2 = body2.heatMode || 0;
        let cool = body1.coolSetpoint || (body1.setPoint + 1);
        const out = Outbound.create({
            dest: 16,
            action: 136,
            payload: [temp1, temp2, mode2 << 2 | mode1, cool],
            retries: 3,
            response: true
        });
        try {
            await out.sendAsync();
            body.setPoint = setPoint;
            let bstate = state.temps.bodies.getItemById(body.id);
            bstate.setPoint = setPoint;
            state.temps.emitEquipmentChange();
            return bstate;
        } catch (err) {
            return Promise.reject(err);
        }
    }
    public async setCoolSetpointAsync(body: Body, setPoint: number): Promise<BodyTempState> {
        // [16,34,136,4],[POOL HEAT Temp,SPA HEAT Temp,Heat Mode,Cool,2,56]
        // 165,33,16,34,136,4,89,99,7,0,2,71  Request
        // 165,33,34,16,1,1,136,1,130  Controller Response
        const tempUnits = state.temps.units;
        switch (tempUnits) {
            case 0: // fahrenheit
                if (setPoint < 40 || setPoint > 104) {
                    logger.warn(`Setpoint of ${setPoint} is outside acceptable range.`);
                    return;
                }
                break;
            case 1: // celsius
                if (setPoint < 4 || setPoint > 40) {
                    logger.warn(
                        `Setpoint of ${setPoint} is outside of acceptable range.`
                    );
                    return;
                }
                break;
        }
        const body1 = sys.bodies.getItemById(1);
        const body2 = sys.bodies.getItemById(2);
        let temp1 = body1.setPoint || 100;
        let temp2 = body2.setPoint || 100;
        const mode1 = body1.heatMode || 0;
        const mode2 = body2.heatMode || 0;
        const out = Outbound.create({
            dest: 16,
            action: 136,
            payload: [temp1, temp2, mode2 << 2 | mode1, setPoint],
            retries: 3,
            response: true
        });
        await out.sendAsync();
        let bstate = state.temps.bodies.getItemById(body.id);
        body.coolSetpoint = bstate.coolSetpoint = setPoint;
        state.temps.emitEquipmentChange();
        return bstate;
    }
}
export class TouchCircuitCommands extends CircuitCommands {
    // RKS: 12-01-2021 This has been deprecated we are now driving this through metadata on the valuemaps.  This allows
    // for multiple types of standardized on/off sequences with nixie controllers.
    //public getLightThemes(type?: number): any[] {
    //    let themes = sys.board.valueMaps.lightThemes.toArray();
    //    if (typeof type === 'undefined') return themes;
    //    switch (type) {
    //        case 8: // Magicstream
    //            return themes.filter(theme => theme.types.includes('magicstream'));
    //        case 16: // Intellibrite
    //            return themes.filter(theme => theme.types.includes('intellibrite'));
    //        default:
    //            return [];
    //    }
    //}
    public async setCircuitAsync(data: any): Promise<ICircuit> {
        try {
            // example [255,0,255][165,33,16,34,139,5][17,14,209,0,0][2,120]
            // set circuit 17 to function 14 and name 209
            // response: [255,0,255][165,33,34,16,1,1][139][1,133]
            let id = parseInt(data.id, 10);
            if (isNaN(id)) return Promise.reject(new InvalidEquipmentIdError('Circuit Id is invalid', data.id, 'Feature'));
            if (id >= 255 || data.master === 1) return super.setCircuitAsync(data);
            let circuit = sys.circuits.getInterfaceById(id);
            // Alright check to see if we are adding a nixie circuit.
            if (id === -1 || circuit.master !== 0) {
                let circ = await super.setCircuitAsync(data);
                return circ;
            }

            let typeByte = parseInt(data.type, 10) || circuit.type || sys.board.valueMaps.circuitFunctions.getValue('generic');
            let nameByte = 3; // set default `Aux 1`
            if (typeof data.nameId !== 'undefined') nameByte = data.nameId;
            else if (typeof circuit.name !== 'undefined') nameByte = circuit.nameId;
            let out = Outbound.create({
                action: 139,
                payload: [parseInt(data.id, 10), typeByte | (utils.makeBool(data.freeze) ? 64 : 0), nameByte, 0, 0],
                retries: 3,
                response: true
            });
            await out.sendAsync();
            circuit = sys.circuits.getInterfaceById(data.id);
            let cstate = state.circuits.getInterfaceById(data.id);
            circuit.nameId = cstate.nameId = nameByte;
            circuit.name = cstate.name = sys.board.valueMaps.circuitNames.transform(nameByte).desc;
            circuit.showInFeatures = cstate.showInFeatures = typeof data.showInFeatures !== 'undefined' ? utils.makeBool(data.showInFeatures) : circuit.showInFeatures;
            circuit.freeze = typeof data.freeze !== 'undefined' ? utils.makeBool(data.freeze) : circuit.freeze;
            circuit.type = cstate.type = typeByte;
            circuit.eggTimer = typeof data.eggTimer !== 'undefined' ? parseInt(data.eggTimer, 10) : circuit.eggTimer || 720;
            circuit.dontStop = (typeof data.dontStop !== 'undefined') ? utils.makeBool(data.dontStop) : circuit.eggTimer === 1620;
            cstate.isActive = circuit.isActive = true;
            circuit.master = 0;
            let eggTimer = sys.eggTimers.find(elem => elem.circuit === parseInt(data.id, 10));
            try {
                if (circuit.eggTimer === 720) {
                    if (typeof eggTimer !== 'undefined') await sys.board.schedules.deleteEggTimerAsync({ id: eggTimer.id });
                }
                else {
                    await sys.board.schedules.setEggTimerAsync({ id: typeof eggTimer !== 'undefined' ? eggTimer.id : -1, runTime: circuit.eggTimer, dontStop: circuit.dontStop, circuit: circuit.id });
                }
            }
            catch (err) {
                // fail silently if there are no slots to fill in the schedules
                logger.info(`Cannot set/delete eggtimer on circuit ${circuit.id}.  Error: ${err.message}`);
                circuit.eggTimer = 720;
                circuit.dontStop = false;
            }
            state.emitEquipmentChanges();
            return circuit;
        }
        catch (err) { logger.error(`setCircuitAsync error setting circuit ${JSON.stringify(data)}: ${err}`); return Promise.reject(err); }
    }
    public async deleteCircuitAsync(data: any): Promise<ICircuit> {
        let circuit = sys.circuits.getItemById(data.id);
        if (circuit.master === 1) return await super.deleteCircuitAsync(data);
        data.nameId = 0;
        data.functionId = sys.board.valueMaps.circuitFunctions.getValue('notused');
        return this.setCircuitAsync(data);
    }
    public async setCircuitStateAsync(id: number, val: boolean, ignoreDelays?: boolean): Promise<ICircuitState> {
        if (isNaN(id)) return Promise.reject(new InvalidEquipmentIdError('Circuit or Feature id not valid', id, 'Circuit'));
        let c = sys.circuits.getInterfaceById(id);
        if (c.master !== 0) return await super.setCircuitStateAsync(id, val);
        if (id === 192 || c.type === 3) return await sys.board.circuits.setLightGroupThemeAsync(id - 191, val ? 1 : 0);
        if (id >= 192) return await sys.board.circuits.setCircuitGroupStateAsync(id, val);

        // for some dumb reason, if the spa is on and the pool circuit is desired to be on,
        // it will ignore the packet.
        // We can override that by emulating a click to turn off the spa instead of turning
        // on the pool
        if (sys.equipment.maxBodies > 1 && id === 6 && val && state.circuits.getItemById(1).isOn) {
            id = 1;
            val = false;
        }
        let cstate = state.circuits.getInterfaceById(id);
        let out = Outbound.create({
            action: 134,
            payload: [id, val ? 1 : 0],
            retries: 3,
            response: true,
            scope: `circuitState${id}`
        });
        await out.sendAsync();
        sys.board.circuits.setEndTime(c, cstate, val);
        cstate.isOn = val;
        state.emitEquipmentChanges();
        return cstate;
    }
    public async setLightGroupStateAsync(id: number, val: boolean): Promise<ICircuitGroupState> { return this.setCircuitGroupStateAsync(id, val); }
    public async toggleCircuitStateAsync(id: number) {
        let cstate = state.circuits.getInterfaceById(id);
        if (cstate instanceof LightGroupState) {
            return await this.setLightGroupThemeAsync(id, sys.board.valueMaps.lightThemes.getValue(cstate.isOn ? 'off' : 'on'));
        }
        return await this.setCircuitStateAsync(id, !cstate.isOn);
    }

    public async setLightGroupAsync(obj: any): Promise<LightGroup> {
        try {
            let group: LightGroup = null;
            let id = typeof obj.id !== 'undefined' ? parseInt(obj.id, 10) : -1;
            if (id <= 0) {
                // We are adding a circuit group.
                id = sys.circuitGroups.getNextEquipmentId(sys.board.equipmentIds.circuitGroups);
            }
            if (typeof id === 'undefined') return Promise.reject(new InvalidEquipmentIdError(`Max circuit light group id exceeded`, id, 'LightGroup'));
            if (isNaN(id) || !sys.board.equipmentIds.circuitGroups.isInRange(id)) return Promise.reject(new InvalidEquipmentIdError(`Invalid circuit group id: ${obj.id}`, obj.id, 'LightGroup'));
            group = sys.lightGroups.getItemById(id, true);

            if (typeof obj.name !== 'undefined') group.name = obj.name;
            if (typeof obj.eggTimer !== 'undefined') group.eggTimer = Math.min(Math.max(parseInt(obj.eggTimer, 10), 0), 1440); // this isn't an *Touch thing, so need to figure out if we can handle it some other way
            group.dontStop = (group.eggTimer === 1440);
            group.isActive = true;
            if (typeof obj.circuits !== 'undefined') {
                for (let i = 0; i < obj.circuits.length; i++) {
                    let cobj = obj.circuits[i];
                    let c: LightGroupCircuit;
                    if (typeof cobj.id !== 'undefined') c = group.circuits.getItemById(parseInt(cobj.id, 10), true);
                    else if (typeof cobj.circuit !== 'undefined') c = group.circuits.getItemByCircuitId(parseInt(cobj.circuit, 10), true);
                    else c = group.circuits.getItemByIndex(i, true, { id: i + 1 });
                    if (typeof cobj.circuit !== 'undefined') c.circuit = cobj.circuit;
                    //if (typeof cobj.lightingTheme !== 'undefined') c.lightingTheme = parseInt(cobj.lightingTheme, 10); // does this belong here?
                    if (typeof cobj.color !== 'undefined') c.color = parseInt(cobj.color, 10);
                    if (typeof cobj.swimDelay !== 'undefined') c.swimDelay = parseInt(cobj.swimDelay, 10);
                    if (typeof cobj.position !== 'undefined') c.position = parseInt(cobj.position, 10);
                }
                // group.circuits.length = obj.circuits.length;
            }
            if (sys.equipment.maxIntelliBrites === 8) {
                // Easytouch

                let out = Outbound.create({
                    action: 167,
                    retries: 3,
                    response: true
                });
                const lgcircuits = group.circuits.get();
                for (let circ = 0; circ < 8; circ++) {
                    const lgcirc = lgcircuits[circ];
                    if (typeof lgcirc === 'undefined') out.payload.push(0, 0, 0, 0);
                    else {
                        out.payload.push(lgcirc.circuit);
                        out.payload.push(((lgcirc.position - 1) << 4) + lgcirc.color);
                        out.payload.push(lgcirc.swimDelay << 1);
                        out.payload.push(0);
                    }
                }
                await out.sendAsync();
            }
            else {
                // Intellitouch
                const lgcircuits = group.circuits.get();

                let out = Outbound.create({
                    action: 167,
                    retries: 3,
                    payload: [1],
                    response: true
                });
                for (let circ = 0; circ < 5; circ++) {
                    const lgcirc = lgcircuits[circ];
                    if (typeof lgcirc === 'undefined') out.payload.push.apply([0, 0, 0, 0]);
                    else {
                        out.payload.push(lgcirc.id);
                        out.payload.push(((lgcirc.position - 1) << 4) + lgcirc.color);
                        out.payload.push(lgcirc.swimDelay << 1);
                        out.payload.push(0);
                    }
                }
                await out.sendAsync();

                out = Outbound.create({
                    action: 167,
                    retries: 3,
                    payload: [2],
                    response: true
                });
                for (let circ = 5; circ < 10; circ++) {
                    const lgcirc = lgcircuits[circ];
                    if (typeof lgcirc === 'undefined') out.payload.push.apply([0, 0, 0, 0]);
                    else {
                        out.payload.push(lgcirc.id);
                        out.payload.push(((lgcirc.position - 1) << 4) + lgcirc.color);
                        out.payload.push(lgcirc.swimDelay << 1);
                        out.payload.push(0);
                    }
                }
                await out.sendAsync();

                out = Outbound.create({
                    action: 231,
                    payload: [0]
                });
                await out.sendAsync();
                sys.emitData('lightGroupConfig', group.get(true));
                return group;
            }
        }
        catch (err) { return Promise.reject(err); }
    }
    public async setLightThemeAsync(id: number, theme: number): Promise<ICircuitState> {
        // Re-route this as we cannot set individual circuit themes in *Touch.
        return this.setLightGroupThemeAsync(id, theme);
    }
    public async runLightGroupCommandAsync(obj: any): Promise<ICircuitState> {
        // Do all our validation.
        try {
            let id = parseInt(obj.id, 10);
            let cmd = typeof obj.command !== 'undefined' ? sys.board.valueMaps.lightGroupCommands.findItem(obj.command) : { val: 0, name: 'undefined' };
            if (cmd.val === 0) return Promise.reject(new InvalidOperationError(`Light group command ${cmd.name} does not exist`, 'runLightGroupCommandAsync'));
            if (isNaN(id)) return Promise.reject(new InvalidOperationError(`Light group ${id} does not exist`, 'runLightGroupCommandAsync'));
            let grp = sys.lightGroups.getItemById(id);
            let nop = sys.board.valueMaps.circuitActions.getValue(cmd.name);
            let sgrp = state.lightGroups.getItemById(grp.id);
            sgrp.action = nop;
            sgrp.emitEquipmentChange();
            switch (cmd.name) {
                case 'colorset':
                    await this.sequenceLightGroupAsync(id, 'colorset');
                    break;
                case 'colorswim':
                    await this.sequenceLightGroupAsync(id, 'colorswim');
                    break;
                case 'colorhold':
                    await this.setLightGroupThemeAsync(id, 190);
                    break;
                case 'colorrecall':
                    await this.setLightGroupThemeAsync(id, 191);
                    break;
                case 'lightthumper':
                    await this.setLightGroupThemeAsync(id, 208);
                    break;
            }
            sgrp.action = 0;
            sgrp.emitEquipmentChange();
            return sgrp;
        }
        catch (err) { return Promise.reject(`Error runLightGroupCommandAsync ${err.message}`); }
    }
    public async runLightCommandAsync(obj: any): Promise<ICircuitState> {
        // Do all our validation.
        try {
            let id = parseInt(obj.id, 10);
            let cmd = typeof obj.command !== 'undefined' ? sys.board.valueMaps.lightCommands.findItem(obj.command) : { val: 0, name: 'undefined' };
            if (cmd.val === 0) return Promise.reject(new InvalidOperationError(`Light command ${cmd.name} does not exist`, 'runLightCommandAsync'));
            if (isNaN(id)) return Promise.reject(new InvalidOperationError(`Light ${id} does not exist`, 'runLightCommandAsync'));
            let circ = sys.circuits.getItemById(id);
            if (!circ.isActive) return Promise.reject(new InvalidOperationError(`Light circuit #${id} is not active`, 'runLightCommandAsync'));
            let type = sys.board.valueMaps.circuitFunctions.transform(circ.type);
            if (!type.isLight) return Promise.reject(new InvalidOperationError(`Circuit #${id} is not a light`, 'runLightCommandAsync'));
            let nop = sys.board.valueMaps.circuitActions.getValue(cmd.name);
            let slight = state.circuits.getItemById(circ.id);
            slight.action = nop;
            slight.emitEquipmentChange();
            // Touch boards cannot change the theme or color of a single light.
            slight.action = 0;
            slight.emitEquipmentChange();
            return slight;
        }
        catch (err) { return Promise.reject(`Error runLightCommandAsync ${err.message}`); }
    }
    public async setLightGroupThemeAsync(id = sys.board.equipmentIds.circuitGroups.start, theme: number): Promise<ICircuitState> {
        try {
            const grp = sys.lightGroups.getItemById(id);
            const sgrp = state.lightGroups.getItemById(id);
            grp.lightingTheme = sgrp.lightingTheme = theme;
            sgrp.action = sys.board.valueMaps.circuitActions.getValue('lighttheme');
            sgrp.emitEquipmentChange();
            let out = Outbound.create({
                action: 96,
                payload: [theme, 0],
                retries: 3,
                response: true,
                scope: `lightGroupTheme${id}`
            });
            await out.sendAsync();
            // Let everyone know we turned these on.  The theme messages will come later.
            for (let i = 0; i < grp.circuits.length; i++) {
                let c = grp.circuits.getItemByIndex(i);
                let cstate = state.circuits.getItemById(c.circuit);
                // if theme is 'off' light groups should not turn on
                if (cstate.isOn && sys.board.valueMaps.lightThemes.getName(theme) === 'off')
                    await sys.board.circuits.setCircuitStateAsync(c.circuit, false);
                else if (!cstate.isOn && sys.board.valueMaps.lightThemes.getName(theme) !== 'off') await sys.board.circuits.setCircuitStateAsync(c.circuit, true);
            }
            let isOn = sys.board.valueMaps.lightThemes.getName(theme) === 'off' ? false : true;
            sys.board.circuits.setEndTime(grp, sgrp, isOn);
            sgrp.isOn = isOn;
            switch (theme) {
                case 0: // off
                case 1: // on
                    break;
                case 128: // sync
                    setImmediate(function () { sys.board.circuits.sequenceLightGroupAsync(grp.id, 'sync'); });
                    break;
                case 144: // swim
                    setImmediate(function () { sys.board.circuits.sequenceLightGroupAsync(grp.id, 'swim'); });
                    break;
                case 160: // swim
                    setImmediate(function () { sys.board.circuits.sequenceLightGroupAsync(grp.id, 'set'); });
                    break;
                case 190: // save
                case 191: // recall
                    setImmediate(function () { sys.board.circuits.sequenceLightGroupAsync(grp.id, 'other'); });
                    break;
                default:
                    setImmediate(function () { sys.board.circuits.sequenceLightGroupAsync(grp.id, 'color'); });
                // other themes for magicstream?
            }
            sgrp.action = 0;
            sgrp.hasChanged = true; // Say we are dirty but we really are pure as the driven snow.
            state.emitEquipmentChanges();
            return sgrp;
        }
        catch (err) {
            logger.error(`error setting intellibrite theme: ${err.message}`);
            return Promise.reject(err);
        }

    }
}

class TouchFeatureCommands extends FeatureCommands {
    // todo: remove this in favor of setCircuitState only?
    public async setFeatureStateAsync(id: number, val: boolean): Promise<ICircuitState> {
        // Route this to the circuit state since this is the same call
        // and the interface takes care of it all.
        return this.board.circuits.setCircuitStateAsync(id, val);
    }
    public async toggleFeatureStateAsync(id: number) {
        // Route this to the circuit state since this is the same call
        // and the interface takes care of it all.
        return this.board.circuits.toggleCircuitStateAsync(id);
    }
    public async setFeatureAsync(data: any): Promise<Feature> {
        let id = parseInt(data.id, 10);
        let feature: Feature;
        if (id <= 0) {
            id = sys.features.getNextEquipmentId(sys.board.equipmentIds.features);
            feature = sys.features.getItemById(id, false, { isActive: true, freeze: false });
        }
        else
            feature = sys.features.getItemById(id, false);
        if (isNaN(id)) return Promise.reject(new InvalidEquipmentIdError('feature Id has not been defined', data.id, 'Feature'));
        if (!sys.board.equipmentIds.features.isInRange(id)) return Promise.reject(new InvalidEquipmentIdError(`feature Id ${id}: is out of range.`, id, 'Feature'));
        let typeByte = data.type || feature.type || sys.board.valueMaps.circuitFunctions.getValue('generic');
        let nameByte = 3; // set default `Aux 1`
        if (typeof data.nameId !== 'undefined') nameByte = data.nameId;
        else if (typeof feature.name !== 'undefined') nameByte = feature.nameId;
        // [165,23,16,34,139,5],[17,0,1,0,0],[1,144]
        let out = Outbound.create({
            action: 139,
            payload: [id, typeByte | (utils.makeBool(data.freeze) ? 64 : 0), nameByte, 0, 0],
            retries: 3,
            response: true
        });
        await out.sendAsync();
        feature = sys.features.getItemById(id);
        let fstate = state.features.getItemById(data.id);
        feature.nameId = fstate.nameId = nameByte;
        // circuit.name = cstate.name = sys.board.valueMaps.circuitNames.get(nameByte).desc;
        feature.name = fstate.name = sys.board.valueMaps.circuitNames.transform(nameByte).desc;
        feature.type = fstate.type = typeByte;

        feature.freeze = (typeof data.freeze !== 'undefined' ? utils.makeBool(data.freeze) : feature.freeze);
        fstate.showInFeatures = feature.showInFeatures = (typeof data.showInFeatures !== 'undefined' ? utils.makeBool(data.showInFeatures) : feature.showInFeatures);
        feature.eggTimer = typeof data.eggTimer !== 'undefined' ? parseInt(data.eggTimer, 10) : feature.eggTimer || 720;
        feature.dontStop = (typeof data.dontStop !== 'undefined') ? utils.makeBool(data.dontStop) : feature.eggTimer === 1620;
        let eggTimer = sys.eggTimers.find(elem => elem.circuit === id);
        try {
            if (feature.eggTimer === 720) {
                if (typeof eggTimer !== 'undefined') await sys.board.schedules.deleteEggTimerAsync({ id: eggTimer.id });
            }
            else {
                await sys.board.schedules.setEggTimerAsync({ id: typeof eggTimer !== 'undefined' ? eggTimer.id : -1, runTime: feature.eggTimer, dontStop: feature.dontStop, circuit: feature.id });
            }
        }
        catch (err) {
            // fail silently if there are no slots to fill in the schedules
            logger.info(`Cannot set/delete eggtimer on feature ${feature.id}.  Error: ${err.message}`);
            feature.eggTimer = 720;
            feature.dontStop = false;
        }
        state.emitEquipmentChanges();
        return feature;
    }
    public async deleteFeatureAsync(data: any): Promise<Feature> {
        let circuit = sys.circuits.getItemById(data.id);
        if (circuit.master === 1) return await super.deleteFeatureAsync(data);
        data.nameId = 0;
        data.functionId = sys.board.valueMaps.circuitFunctions.getValue('notused');
        return this.setFeatureAsync(data);
    }

}
class TouchChlorinatorCommands extends ChlorinatorCommands {
    public async setChlorAsync(obj: any): Promise<ChlorinatorState> {
        try {
            let id = parseInt(obj.id, 10);
            // Bail out right away if this is not controlled by the OCP.
            if (typeof obj.master !== 'undefined' && parseInt(obj.master, 10) !== 0) return super.setChlorAsync(obj);
            let isAdd = false;
            if (isNaN(id) || id <= 0) {
                // We are adding so we need to see if there is another chlorinator that is not external.
                if (sys.chlorinators.count(elem => elem.master !== 2) > sys.equipment.maxChlorinators) return Promise.reject(new InvalidEquipmentDataError(`The max number of chlorinators has been exceeded you may only add ${sys.equipment.maxChlorinators}`, 'chlorinator', sys.equipment.maxChlorinators));
                id = 1;
                isAdd = true;
            }
            let chlor = sys.chlorinators.getItemById(id);
            if (chlor.master !== 0 && !isAdd) return super.setChlorAsync(obj);
            // RKS: I am not even sure this can be done with Touch as the master on the RS485 bus.
            if (typeof chlor.master === 'undefined') chlor.master = 0;
            let name = obj.name || chlor.name || 'IntelliChlor' + id;
            let superChlorHours = parseInt(obj.superChlorHours, 10);
            if (typeof obj.superChlorinate !== 'undefined') obj.superChlor = utils.makeBool(obj.superChlorinate);
            let superChlorinate = typeof obj.superChlor === 'undefined' ? undefined : utils.makeBool(obj.superChlor);
            let isDosing = typeof obj.isDosing !== 'undefined' ? utils.makeBool(obj.isDosing) : chlor.isDosing;
            let disabled = typeof obj.disabled !== 'undefined' ? utils.makeBool(obj.disabled) : chlor.disabled;
            let poolSetpoint = typeof obj.poolSetpoint !== 'undefined' ? parseInt(obj.poolSetpoint, 10) : chlor.poolSetpoint;
            let spaSetpoint = typeof obj.spaSetpoint !== 'undefined' ? parseInt(obj.spaSetpoint, 10) : chlor.spaSetpoint;
            let saltTarget = typeof obj.saltTarget === 'number' ? parseInt(obj.saltTarget, 10) : chlor.saltTarget;

            let model = typeof obj.model !== 'undefined' ? sys.board.valueMaps.chlorinatorModel.encode(obj.model) : chlor.model || 0;
            let chlorType = typeof obj.type !== 'undefined' ? sys.board.valueMaps.chlorinatorType.encode(obj.type) : chlor.type || 0;
            let portId = typeof obj.portId !== 'undefined' ? parseInt(obj.portId, 10) : chlor.portId;
            if (portId !== chlor.portId && sys.chlorinators.count(elem => elem.id !== chlor.id && elem.portId === portId && elem.master !== 2) > 0) return Promise.reject(new InvalidEquipmentDataError(`Another chlorinator is installed on port #${portId}.  Only one chlorinator can be installed per port.`, 'Chlorinator', portId));
            if (isAdd) {
                if (isNaN(poolSetpoint)) poolSetpoint = 50;
                if (isNaN(spaSetpoint)) spaSetpoint = 10;
                if (isNaN(superChlorHours)) superChlorHours = 8;
                if (typeof superChlorinate === 'undefined') superChlorinate = false;
            }
            else {
                if (isNaN(poolSetpoint)) poolSetpoint = chlor.poolSetpoint || 0;
                if (isNaN(spaSetpoint)) spaSetpoint = chlor.spaSetpoint || 0;
                if (isNaN(superChlorHours)) superChlorHours = chlor.superChlorHours;
                if (typeof superChlorinate === 'undefined') superChlorinate = utils.makeBool(chlor.superChlor);
            }
            if (typeof obj.disabled !== 'undefined') chlor.disabled = utils.makeBool(obj.disabled);
            if (typeof chlor.body === 'undefined') chlor.body = parseInt(obj.body, 10) || 32;
            // Verify the data.
            let body = sys.board.bodies.mapBodyAssociation(chlor.body);
            if (typeof body === 'undefined') {
                if (sys.equipment.shared) body = 32;
                else if (!sys.equipment.dual) body = 0;
                else return Promise.reject(new InvalidEquipmentDataError(`Chlorinator body association is not valid: ${body}`, 'chlorinator', body));
            }
            if (poolSetpoint > 100 || poolSetpoint < 0) return Promise.reject(new InvalidEquipmentDataError(`Chlorinator poolSetpoint is out of range: ${chlor.poolSetpoint}`, 'chlorinator', chlor.poolSetpoint));
            if (spaSetpoint > 100 || spaSetpoint < 0) return Promise.reject(new InvalidEquipmentDataError(`Chlorinator spaSetpoint is out of range: ${chlor.poolSetpoint}`, 'chlorinator', chlor.spaSetpoint));
            if (typeof obj.ignoreSaltReading !== 'undefined') chlor.ignoreSaltReading = utils.makeBool(obj.ignoreSaltReading);


            let out = Outbound.create({
                dest: 16,
                action: 153,
                // removed disable ? 0 : (spaSetpoint << 1) + 1 because only deleteChlorAsync should remove it from the OCP
                payload: [(disabled ? 0 : isDosing ? 100 << 1 : spaSetpoint << 1) + 1, disabled ? 0 : isDosing ? 100 : poolSetpoint,
                utils.makeBool(superChlorinate) && superChlorHours > 0 ? superChlorHours + 128 : 0,  // We only want to set the superChlor when the user sends superChlor = true
                    0, 0, 0, 0, 0, 0, 0],
                retries: 3,
                response: true,
            });
            await out.sendAsync();
            let schlor = state.chlorinators.getItemById(id, true);
            chlor.disabled = disabled;
            schlor.isActive = chlor.isActive = true;
            schlor.superChlor = chlor.superChlor = superChlorinate;
            schlor.poolSetpoint = chlor.poolSetpoint = poolSetpoint;
            schlor.spaSetpoint = chlor.spaSetpoint = spaSetpoint;
            schlor.superChlorHours = chlor.superChlorHours = superChlorHours;
            schlor.body = chlor.body = body;
            if (typeof chlor.address === 'undefined') chlor.address = 80; // 79 + id;
            chlor.name = schlor.name = name;
            schlor.model = chlor.model = model;
            schlor.type = chlor.type = chlorType;
            chlor.isDosing = isDosing;
            chlor.portId = portId;
            chlor.saltTarget = saltTarget;
            out = Outbound.create({
                dest: 16,
                action: 217,
                payload: [0],
                retries: 3,
                response: true,
            })
            await out.sendAsync();
            state.emitEquipmentChanges();
            return state.chlorinators.getItemById(id);
        } catch (err) {
            logger.error(`*Touch setChlorAsync Error: ${err.message}`);
            return Promise.reject(err);
        }
    }
    public async deleteChlorAsync(obj: any): Promise<ChlorinatorState> {
        try {
            let id = parseInt(obj.id, 10);
            if (isNaN(id)) return Promise.reject(new InvalidEquipmentDataError(`Chlorinator id is not valid: ${obj.id}`, 'chlorinator', obj.id));
            let chlor = sys.chlorinators.getItemById(id);
            if (chlor.master === 1) return await super.deleteChlorAsync(obj);
            let out = Outbound.create({
                dest: 16,
                action: 153,
                payload: [0, 0, 0, 0, 0, 0, 0, 0, 0, 0],
                retries: 3,
                response: true
            });
            await out.sendAsync();
            ncp.chlorinators.deleteChlorinatorAsync(id).then(() => { });
            let cstate = state.chlorinators.getItemById(id, true);
            chlor = sys.chlorinators.getItemById(id, true);
            chlor.isActive = cstate.isActive = false;
            sys.chlorinators.removeItemById(id);
            state.chlorinators.removeItemById(id);
            return cstate;
        }
        catch (err) {
            logger.error(`Error deleting chlorinator: ${err.message}`);
            return Promise.reject(err);
        }
    }
}
class TouchPumpCommands extends PumpCommands {
    //public setPump(pump: Pump, obj?: any) {
    //    pump.set(obj);
    //    let msgs: Outbound[] = this.createPumpConfigMessages(pump);
    //    for (let i = 0; i <= msgs.length; i++) {
    //        conn.queueSendMessage(msgs[i]);
    //    }
    //}
    // RKS: 05-20-22 This was moved out of systemBoard it does not belong there and probably should not 
    // be called in any current form since it was not being called as part of a message result.
    private setType(pump: Pump, pumpType: number) {
        // if we are changing pump types, need to clear out circuits
        // and props that aren't for this pump type
        let _id = pump.id;
        if (pump.type !== pumpType || pumpType === 0) {
            let _p = pump.get(true);
            sys.pumps.removeItemById(_id);
            pump = sys.pumps.getItemById(_id, true);
            state.pumps.removeItemById(pump.id);
            pump.type = pumpType;
            let type = sys.board.valueMaps.pumpTypes.transform(pumpType);
            if (type.name === 'vs' || type.name === 'vsf') {
                pump.speedStepSize = 10;
                pump.minSpeed = type.minSpeed;
                pump.maxSpeed = type.maxSpeed;
            }
            if (type.name === 'vf' || type.name === 'vsf') {
                pump.flowStepSize = 1;
                pump.minFlow = type.minFlow;
                pump.maxFlow = type.maxFlow;
            }
            let spump = state.pumps.getItemById(pump.id, true);
            spump.type = pump.type;
            spump.isActive = pump.isActive;
            spump.status = 0;
            spump.emitData('pumpExt', spump.getExtended());
        }
    }
    public async setPumpAsync(data: any): Promise<Pump> {
        // Rules regarding Pumps in *Touch
        // In *Touch there are basically three classifications of pumps. These include those under control of RS485, Dual Speed, and Single Speed.
        // 485 Controlled pumps - Any of the IntelliFlo pumps.  These are managed by the control panel.
        // Dual Speed - There is only one allowed by the panel this will always be at id 9.  Only the high speed circuits are managed by the panel.
        // Single Speed - There is only one allowed by the panel this will always be at id 10.
        // 1. Addressable pumps (vs, vf, vsf, vsf+svrs) will consume ids 1-8. 
        //    a. vf pumps allow configuration of filter, backwash, and vacuum options. Which is tied to the background circuit.
        //    b. vsf+svrs pumps allow the configuration of max pressure for each circuit but only when GPM is selected.
        // 2. There can only be 1 Dual Speed pump it will be id 9
        //    a. dual speed pumps allow the identification of a ds pump model.  This determines the high/low speed wattage.
        // 3. There can only be 1 single speed pump it will be id 10
        //    a. single speed pumps allow the identification of an ss pump model.  This determines the continuous wattage for when it is on.
        // 4. Background Circuits can be assigned for (vf, vsf, vs, ss, and ds pumps).
        try {
            let pump: Pump;
            let ntype;
            let type;
            let isAdd = false;
            let id = (typeof data.id === 'undefined') ? -1 : parseInt(data.id, 10);
            if (typeof data.id === 'undefined' || isNaN(id) || id <= 0) {
                // We are adding a new pump
                ntype = sys.board.valueMaps.pumpTypes.encode(data.type);
                type = sys.board.valueMaps.pumpTypes.transform(ntype);
                // If this is one of the pumps that are not supported by touch send it to system board.
                if (type.equipmentMaster > 0 || data.master > 0) return await super.setPumpAsync(data);
                data.master = 0;
                if (typeof data.type === 'undefined' || isNaN(ntype) || typeof type.name === 'undefined') return Promise.reject(new InvalidEquipmentDataError('You must supply a pump type when creating a new pump', 'Pump', data));
                if (type.name === 'ds') {
                    id = 9;
                    if (sys.pumps.find(elem => elem.type === ntype)) return Promise.reject(new InvalidEquipmentDataError(`You may add only one ${type.desc} pump`, 'Pump', data));
                }
                else if (type.name === 'ss') {
                    id = 10;
                    if (sys.pumps.find(elem => elem.type === ntype)) return Promise.reject(new InvalidEquipmentDataError(`You may add only one ${type.desc} pump`, 'Pump', data));
                }
                else if (type.name === 'none') return Promise.reject(new InvalidEquipmentDataError('You must supply a valid id when removing a pump.', 'Pump', data));
                else {
                    // Under most circumstances the id will = the address minus 95.
                    if (typeof data.address !== 'undefined') {
                        data.address = parseInt(data.address, 10);
                        if (isNaN(data.address)) return Promise.reject(new InvalidEquipmentDataError(`You must supply a valid pump address to add a ${type.desc} pump.`, 'Pump', data));
                        id = data.address - 95;
                        // Make sure it doesn't already exist.
                        if (sys.pumps.find(elem => elem.address === data.address)) return Promise.reject(new InvalidEquipmentDataError(`A pump already exists at address ${data.address - 95}`, 'Pump', data));
                    }
                    else {
                        if (typeof id === 'undefined') return Promise.reject(new InvalidEquipmentDataError(`You may not add another ${type.desc} pump.  Max number of pumps exceeded.`, 'Pump', data));
                        id = sys.pumps.getNextEquipmentId(sys.board.equipmentIds.pumps);
                        data.address = id + 95;
                    }
                }
                isAdd = true;
<<<<<<< HEAD
                pump = sys.pumps.getItemById(id, true);
=======
                this.setType(pump, ntype);
                pump = sys.pumps.getItemById(id, false); // refetch pump with new value
            }
        }
        // Validate all the ids since in *Touch the address is determined from the id.
        if (!isAdd) isAdd = sys.pumps.find(elem => elem.id === id) === undefined;
        // Now lets validate the ids related to the type.
        if (id === 9 && type.name !== 'ds') return Promise.reject(new InvalidEquipmentDataError(`The id for a ${type.desc} pump must be 9`, 'Pump', data));
        else if (id === 10 && type.name !== 'ss') return Promise.reject(new InvalidEquipmentDataError(`The id for a ${type.desc} pump must be 10`, 'Pump', data));
        else if (id > sys.equipment.maxPumps) return Promise.reject(new InvalidEquipmentDataError(`The id for a ${type.desc} must be less than ${sys.equipment.maxPumps}`, 'Pump', data));

        // Need to do a check here if we are clearing out the circuits; id data.circuits === []
        // extend will keep the original array
        let bClearPumpCircuits = typeof data.circuits !== 'undefined' && data.circuits.length === 0;
        // RKS: 09-14-22 - This is fundamentally wrong.  This ensures that no circuit can be deleted
        // from the pump.
        if (!isAdd) {
            data.address = typeof data.address !== 'undefined' ? data.address : pump.address;
            data.backgroundCircuit = typeof data.backgroundCircuit !== 'undefined' ? data.backgroundCircuit : pump.backgroundCircuit;
            data.backwashFlow = typeof data.backwashFlow !== 'undefined' ? data.backwashFlow : pump.backwashFlow;
            data.backwashTime = typeof data.backwashTime !== 'undefined' ? data.backwashTime : pump.backwashTime;
            data.body = typeof data.body !== 'undefined' ? data.body : pump.body;
            data.filterSize = typeof data.filterSize !== 'undefined' ? data.filterSize : pump.filterSize;
            data.flowStepSize = typeof data.flowStepSize !== 'undefined' ? data.flowStepSize : pump.flowStepSize
            data.manualFilterGPM = typeof data.manualFilterGPM !== 'undefined' ? data.manualFilterGPM : pump.manualFilterGPM;
            data.master = 0;
            data.maxFlow = typeof data.maxFlow !== 'undefined' ? data.maxFlow : pump.maxFlow;
            data.maxPressureIncrease = typeof data.maxPressureIncrease ? data.maxPressureIncrease : pump.maxPressureIncrease;
            data.maxSpeed = typeof data.maxSpeed !== 'undefined' ? data.maxSpeed : pump.maxSpeed;
            data.maxSystemTime = typeof data.maxSystemTime !== 'undefined' ? data.maxSystemTime : pump.maxSystemTime;
            data.minFlow = typeof data.minFlow !== 'undefined' ? data.minFlow : pump.minFlow;
            data.minSpeed = typeof data.minSpeed !== 'undefined' ? data.minSpeed : pump.minSpeed;
            data.model = typeof data.model !== 'undefined' ? data.model : pump.model;
            data.name = typeof data.name !== 'undefined' ? data.name : pump.name;
            data.portId = typeof data.portId !== 'undefined' ? data.portId : pump.portId || 0;
            data.primingSpeed = typeof data.primingSpeed !== 'undefined' ? data.primingSpeed : pump.primingSpeed;
            data.primingTime = typeof data.primingTime !== 'undefined' ? data.primingTime : pump.primingTime;
            data.rinseTime = typeof data.rinseTime !== 'undefined' ? data.rinseTime : pump.rinseTime;
            data.speedStepSize = typeof data.speedStepSize !== 'undefined' ? data.speedStepSize : pump.speedStepSize;
            data.turnovers = typeof data.turnovers !== 'undefined' ? data.turnovers : pump.turnovers;
            data.vacuumFlow = typeof data.vacuumFlow !== 'undefined' ? data.vacuumFlow : pump.vacuumFlow;
            data.vacuumTime = typeof data.vacuumTime !== 'undefined' ? data.vacuumTime : pump.vacuumTime;
            if (typeof data.circuits !== 'undefined') {
                let circs = extend(true, [], data.circuits);
                data = extend(true, {}, pump.get(true), data, { id: id, type: ntype });
                data.circuits = circs;
            }
            else
                data = extend(true, {}, pump.get(true), data, { id: id, type: ntype });
        }
        else data = extend(false, {}, data, { id: id, type: ntype });
        if (!isAdd && bClearPumpCircuits) data.circuits = [];
        data.name = data.name || pump.name || type.desc;
        data.portId = 0;
        // We will not be sending message for ss type pumps.
        if (type.name === 'ss') {
            // The OCP doesn't deal with single speed pumps.  Simply add it to the config.
            data.circuits = [];
            pump.set(pump);
            let spump = state.pumps.getItemById(id, true);
            for (let prop in spump) {
                if (typeof data[prop] !== 'undefined') spump[prop] = data[prop];
            }
            data.model = typeof data.model === 'undefined' ? sys.board.valueMaps.pumpSSModels.encode(data.model) : pump.model || 0;
            spump.emitEquipmentChange();
            return Promise.resolve(pump);
        }
        else if (type.name === 'ds') {
            // We are going to set all the high speed circuits.
            // RSG: TODO I don't know what the message is to set the high speed circuits.  The following should
            // be moved into the onComplete for the outbound message to set high speed circuits.
            data.model = typeof data.model === 'undefined' ? sys.board.valueMaps.pumpDSModels.encode(data.model) : pump.model || 0;
            for (let prop in pump) {
                if (typeof data[prop] !== 'undefined') pump[prop] = data[prop];
            }
            let spump = state.pumps.getItemById(id, true);
            for (let prop in spump) {
                if (typeof data[prop] !== 'undefined') spump[prop] = data[prop];
            }
            spump.emitEquipmentChange();
            return Promise.resolve(pump);
        }
        else {
            let arr = [];
            let outc = Outbound.create({
                action: 155,
                payload: [id, ntype],
                retries: 2,
                response: Response.create({ action: 1, payload: [155] })
            });
            data.address = id + 95;
            outc.appendPayloadBytes(0, 44);
            if (type.val === 128) {
                outc.setPayloadByte(3, 2);
                data.model = 0;
>>>>>>> 79f330b2
            }
            else {
                pump = sys.pumps.getItemById(id, false);
                if (data.master > 0 || pump.master > 0) return await super.setPumpAsync(data);
                data.master = 0;
                ntype = typeof data.type === 'undefined' ? pump.type : parseInt(data.type, 10);
                if (isNaN(ntype)) return Promise.reject(new InvalidEquipmentDataError(`Pump type ${data.type} is not valid`, 'Pump', data));
                type = sys.board.valueMaps.pumpTypes.transform(ntype);
                // changing type?  clear out all props and add as new
                if (ntype !== pump.type) {
                    isAdd = true;
                    this.setType(pump, ntype);
                    pump = sys.pumps.getItemById(id, false); // refetch pump with new value
                }
            }
            // Validate all the ids since in *Touch the address is determined from the id.
            if (!isAdd) isAdd = sys.pumps.find(elem => elem.id === id) === undefined;
            // Now lets validate the ids related to the type.
            if (id === 9 && type.name !== 'ds') return Promise.reject(new InvalidEquipmentDataError(`The id for a ${type.desc} pump must be 9`, 'Pump', data));
            else if (id === 10 && type.name !== 'ss') return Promise.reject(new InvalidEquipmentDataError(`The id for a ${type.desc} pump must be 10`, 'Pump', data));
            else if (id > sys.equipment.maxPumps) return Promise.reject(new InvalidEquipmentDataError(`The id for a ${type.desc} must be less than ${sys.equipment.maxPumps}`, 'Pump', data));

            // Need to do a check here if we are clearing out the circuits; id data.circuits === []
            // extend will keep the original array
            let bClearPumpCircuits = typeof data.circuits !== 'undefined' && data.circuits.length === 0;
            if (!isAdd) data = extend(true, {}, pump.get(true), data, { id: id, type: ntype });
            else data = extend(false, {}, data, { id: id, type: ntype });
            if (!isAdd && bClearPumpCircuits) data.circuits = [];
            data.name = data.name || pump.name || type.desc;
            data.portId = 0;
            // We will not be sending message for ss type pumps.
            if (type.name === 'ss') {
                // The OCP doesn't deal with single speed pumps.  Simply add it to the config.
                data.circuits = [];
                pump.set(pump);
                let spump = state.pumps.getItemById(id, true);
                for (let prop in spump) {
                    if (typeof data[prop] !== 'undefined') spump[prop] = data[prop];
                }
                data.model = typeof data.model === 'undefined' ? sys.board.valueMaps.pumpSSModels.encode(data.model) : pump.model || 0;
                spump.emitEquipmentChange();
                return Promise.resolve(pump);
            }
<<<<<<< HEAD
            else if (type.name === 'ds') {
                // We are going to set all the high speed circuits.
                // RSG: TODO I don't know what the message is to set the high speed circuits.  The following should
                // be moved into the onComplete for the outbound message to set high speed circuits.
                data.model = typeof data.model === 'undefined' ? sys.board.valueMaps.pumpDSModels.encode(data.model) : pump.model || 0;
                for (let prop in pump) {
                    if (typeof data[prop] !== 'undefined') pump[prop] = data[prop];
                }
                let spump = state.pumps.getItemById(id, true);
                for (let prop in spump) {
                    if (typeof data[prop] !== 'undefined') spump[prop] = data[prop];
                }
                spump.emitEquipmentChange();
                return Promise.resolve(pump);
            }
            else {
                let arr = [];
                let outc = Outbound.create({
                    action: 155,
                    payload: [id, ntype],
                    retries: 2,
                    response: Response.create({ action: 1, payload: [155] })
                });
                data.address = id + 95;
                outc.appendPayloadBytes(0, 44);
                if (type.val === 128) {
                    outc.setPayloadByte(3, 2);
                    data.model = 0;
                }
                if (typeof type.maxPrimingTime !== 'undefined' && type.maxPrimingTime > 0 && type.val >= 64) {
                    // We need to set all of this back to data since later pump.set is called to set the data after success.
                    data.primingTime = typeof data.primingTime !== 'undefined' ? isNaN(parseInt(data.primingTime, 10)) ? pump.primingTime || 0 : 0 : pump.primingTime;
                    data.primingSpeed = typeof data.primingSpeed !== 'undefined' ? parseInt(data.primingSpeed, 10) : pump.primingSpeed || type.minSpeed;
                    outc.setPayloadByte(2, data.primingTime);
                    outc.setPayloadByte(21, Math.floor(data.primingSpeed / 256));
                    outc.setPayloadByte(30, data.primingSpeed % 256);
                }
                if (type.val === 1) { // Any VF pump.
                    // We need to set all of this back to data since later pump.set is called to set the data after success.
                    data.backgroundCircuit = typeof data.backgroundCircuit !== 'undefined' ? parseInt(data.backgroundCircuit, 10) : pump.backgroundCircuit || 6;
                    data.filterSize = typeof data.filterSize !== 'undefined' ? parseInt(data.filterSize, 10) : pump.filterSize || 15000;
                    data.turnovers = typeof data.turnovers !== 'undefined' ? parseInt(data.turnovers, 10) : pump.turnovers || 2;
                    data.manualFilterGPM = typeof data.manualFilterGPM !== 'undefined' ? parseInt(data.manualFilterGPM, 10) : pump.manualFilterGPM || 30;
                    data.primingSpeed = typeof data.primingSpeed !== 'undefined' ? parseInt(data.primingSpeed, 10) : pump.primingSpeed || 55;
                    data.primingTime = typeof data.primingTime !== 'undefined' ? parseInt(data.primingTime, 10) : pump.primingTime || 0;
                    data.maxSystemTime = typeof data.maxSystemTime !== 'undefined' ? parseInt(data.maxSystemTime, 10) : pump.maxSystemTime || 0;
                    data.maxPressureIncrease = typeof data.maxPressureIncrease != 'undefined' ? parseInt(data.maxPressureIncrease, 10) : pump.maxPressureIncrease || 0;
                    data.backwashFlow = typeof data.backwashFlow !== 'undefined' ? parseInt(data.backwashFlow, 10) : pump.backwashFlow || 60;
                    data.backwashTime = typeof data.backwashTime !== 'undefined' ? parseInt(data.bacwashTime, 10) : pump.backwashTime || 5;
                    data.rinseTime = typeof data.rinseTime !== 'undefined' ? parseInt(data.rinseTime, 10) : pump.rinseTime || 1;
                    data.vacuumFlow = typeof data.vacuumFlow !== 'undefined' ? parseInt(data.vacuumFlow, 10) : pump.vacuumFlow || 50;
                    data.vacuumTime = typeof data.vacuumTime !== 'undefined' ? parseInt(data.vacuumTime, 10) : pump.vacuumTime || 10;
                    data.model = 0;
                    outc.setPayloadByte(1, data.backgroundCircuit);
                    outc.setPayloadByte(2, data.filterSize);
                    outc.setPayloadByte(3, data.turnovers);
                    outc.setPayloadByte(21, data.manualFilterGPM);
                    outc.setPayloadByte(22, data.primingSpeed);
                    outc.setPayloadByte(23, data.primingTime | data.maxSystemTime << 4, 5);
                    outc.setPayloadByte(24, data.maxPressureIncrease);
                    outc.setPayloadByte(25, data.backwashFlow);
                    outc.setPayloadByte(26, data.backwashTime);
                    outc.setPayloadByte(27, data.rinseTime);
                    outc.setPayloadByte(28, data.vacuumFlow);
                    outc.setPayloadByte(30, data.vacuumTime);
                }
                if (typeof type.maxCircuits !== 'undefined' && type.maxCircuits > 0 && typeof data.circuits !== 'undefined') { // This pump type supports circuits
                    // Do some validation to make sure we don't have a condition where a circuit is declared twice.
                    let arrCircuits = [];
                    // Below is a very strange mess that goofs up the circuit settings.
                    //{id:1, circuits:[{speed:1750, units:{val:0}, id:1, circuit:6}, {speed:2100, units:{val:0}, id:2, circuit:6}]}
                    for (let i = 1; i <= data.circuits.length && i <= type.maxCircuits; i++) {
                        // RKS: This notion of always returning the max number of circuits was misguided.  It leaves gaps in the circuit definitions and makes the pump
                        // layouts difficult when there are a variety of supported circuits.  For instance with SF pumps you only get 4.
                        let c = i > data.circuits.length ? { speed: type.minSpeed || 0, flow: type.minFlow || 0, circuit: 0 } : data.circuits[i - 1];
                        //{speed:1750, units:{val:0}, id:1, circuit:6}
                        let speed = parseInt(c.speed, 10);
                        let flow = parseInt(c.flow, 10);
                        let circuit = parseInt(c.circuit, 10);
                        if (isNaN(circuit)) return Promise.reject(new InvalidEquipmentDataError(`An invalid pump circuit was supplied for pump ${pump.name}. ${JSON.stringify(c)}`, 'Pump', data))
                        if (isNaN(speed)) speed = type.minSpeed;
                        if (isNaN(flow)) flow = type.minFlow;
                        outc.setPayloadByte((i * 2) + 3, circuit, 0);
                        let units;
                        if (type.name === 'vf') units = sys.board.valueMaps.pumpUnits.getValue('gpm');
                        else if (type.name === 'vs') units = sys.board.valueMaps.pumpUnits.getValue('rpm');
                        else units = sys.board.valueMaps.pumpUnits.encode(c.units);
                        c.units = units;
                        if (isNaN(units)) units = sys.board.valueMaps.pumpUnits.getValue('rpm');
                        if (typeof type.minSpeed !== 'undefined' && c.units === sys.board.valueMaps.pumpUnits.getValue('rpm')) {
                            outc.setPayloadByte((i * 2) + 4, Math.floor(speed / 256)); // Set to rpm
                            outc.setPayloadByte(i + 21, speed % 256);
                            c.speed = speed;
                        }
                        else if (typeof type.minFlow !== 'undefined' && c.units === sys.board.valueMaps.pumpUnits.getValue('gpm')) {
                            outc.setPayloadByte(i * 2 + 4, flow); // Set to gpm
                            c.flow = flow;
                        }
                        c.id = i;
                        c.circuit = circuit;
                        if (arrCircuits.includes(c.circuit)) return Promise.reject(new InvalidEquipmentDataError(`Configuration for pump ${pump.name} is not correct circuit #${c.circuit} as included more than once. ${JSON.stringify(c)}`, 'Pump', data))
                        arrCircuits.push(c.circuit);
=======
            if (typeof type.maxCircuits !== 'undefined' && type.maxCircuits > 0 && typeof data.circuits !== 'undefined') { // This pump type supports circuits
                // Do some validation to make sure we don't have a condition where a circuit is declared twice.
                let arrCircuits = [];
                // Below is a very strange mess that goofs up the circuit settings.
                //{id:1, circuits:[{speed:1750, units:{val:0}, id:1, circuit:6}, {speed:2100, units:{val:0}, id:2, circuit:6}]}
                let ubyte = 0;
                for (let i = 1; i <= data.circuits.length && i <= type.maxCircuits; i++) {
                    // RKS: This notion of always returning the max number of circuits was misguided.  It leaves gaps in the circuit definitions and makes the pump
                    // layouts difficult when there are a variety of supported circuits.  For instance with SF pumps you only get 4.
                    let c = i > data.circuits.length ? { speed: type.minSpeed || 0, flow: type.minFlow || 0, circuit: 0 } : data.circuits[i - 1];
                    //{speed:1750, units:{val:0}, id:1, circuit:6}
                    let speed = parseInt(c.speed, 10);
                    let flow = parseInt(c.flow, 10);
                    let circuit = parseInt(c.circuit, 10);
                    if (isNaN(circuit)) return Promise.reject(new InvalidEquipmentDataError(`An invalid pump circuit was supplied for pump ${pump.name}. ${JSON.stringify(c)}`, 'Pump', data))
                    if (isNaN(speed)) speed = type.minSpeed;
                    if (isNaN(flow)) flow = type.minFlow;
                    outc.setPayloadByte((i * 2) + 3, circuit, 0);
                    let units;
                    if (type.name === 'vf') units = sys.board.valueMaps.pumpUnits.getValue('gpm');
                    else if (type.name === 'vs') units = sys.board.valueMaps.pumpUnits.getValue('rpm');
                    else units = sys.board.valueMaps.pumpUnits.encode(c.units);
                    c.units = units;
                    if (isNaN(units)) units = sys.board.valueMaps.pumpUnits.getValue('rpm');
                    if (typeof type.minSpeed !== 'undefined' && c.units === sys.board.valueMaps.pumpUnits.getValue('rpm')) {
                        outc.setPayloadByte((i * 2) + 4, Math.floor(speed / 256)); // Set to rpm
                        outc.setPayloadByte(i + 21, speed % 256);
                        c.speed = speed;
                        ubyte |= (1 << (i - 1));
                    }
                    else if (typeof type.minFlow !== 'undefined' && c.units === sys.board.valueMaps.pumpUnits.getValue('gpm')) {
                        outc.setPayloadByte(i * 2 + 4, flow); // Set to gpm
                        c.flow = flow;
                    }
                    c.id = i;
                    c.circuit = circuit;
                    if (arrCircuits.includes(c.circuit)) return Promise.reject(new InvalidEquipmentDataError(`Configuration for pump ${pump.name} is not correct circuit #${c.circuit} as included more than once. ${JSON.stringify(c)}`, 'Pump', data))
                    arrCircuits.push(c.circuit);
                }
                if (type.name === 'vsf') outc.setPayloadByte(4, ubyte);
            }
            else if (typeof type.maxCircuits !== 'undefined' && type.maxCircuits > 0 && typeof data.circuits === 'undefined') { // This pump type supports circuits and the payload did not contain them.
                // Copy the data from the circuits array.  That way when we call pump.set to set the data back it will be persisted correctly.
                data.circuits = extend(true, {}, pump.circuits.get());
                let ubyte = 0;
                for (let i = 1; i <= data.circuits.length; i++) data.circuits[i].id = i;
                for (let i = 1; i <= pump.circuits.length && i <= type.maxCircuits; i++) {
                    let c = pump.circuits.getItemByIndex(i - 1);
                    let speed = c.speed;
                    let flow = c.flow;
                    let circuit = c.circuit;
                    if (isNaN(speed)) speed = type.minSpeed;
                    if (isNaN(flow)) flow = type.minFlow;
                    outc.setPayloadByte((i * 2) + 3, circuit, 0);
                    let units;
                    if (type.name === 'vf') units = sys.board.valueMaps.pumpUnits.getValue('gpm');
                    else if (type.name === 'vs') units = sys.board.valueMaps.pumpUnits.getValue('rpm');
                    else units = c.units;
                    if (isNaN(units)) units = sys.board.valueMaps.pumpUnits.getValue('rpm');
                    c.units = units;
                    if (typeof type.minSpeed !== 'undefined' && c.units === sys.board.valueMaps.pumpUnits.getValue('rpm')) {
                        outc.setPayloadByte((i * 2) + 4, Math.floor(speed / 256)); // Set to rpm
                        outc.setPayloadByte(i + 21, speed % 256);
                        ubyte |= (1 << (i - 1));
>>>>>>> 79f330b2
                    }
                }
                else if (typeof type.maxCircuits !== 'undefined' && type.maxCircuits > 0 && typeof data.circuits === 'undefined') { // This pump type supports circuits and the payload did not contain them.
                    // Copy the data from the circuits array.  That way when we call pump.set to set the data back it will be persisted correctly.
                    data.circuits = extend(true, {}, pump.circuits.get());
                    for (let i = 1; i <= data.circuits.length; i++) data.circuits[i].id = i;
                    for (let i = 1; i <= pump.circuits.length && i <= type.maxCircuits; i++) {
                        let c = pump.circuits.getItemByIndex(i - 1);
                        let speed = c.speed;
                        let flow = c.flow;
                        let circuit = c.circuit;
                        if (isNaN(speed)) speed = type.minSpeed;
                        if (isNaN(flow)) flow = type.minFlow;
                        outc.setPayloadByte((i * 2) + 3, circuit, 0);
                        let units;
                        if (type.name === 'vf') units = sys.board.valueMaps.pumpUnits.getValue('gpm');
                        else if (type.name === 'vs') units = sys.board.valueMaps.pumpUnits.getValue('rpm');
                        else units = c.units;
                        if (isNaN(units)) units = sys.board.valueMaps.pumpUnits.getValue('rpm');
                        c.units = units;
                        if (typeof type.minSpeed !== 'undefined' && c.units === sys.board.valueMaps.pumpUnits.getValue('rpm')) {
                            outc.setPayloadByte((i * 2) + 4, Math.floor(speed / 256)); // Set to rpm
                            outc.setPayloadByte(i + 21, speed % 256);
                        }
                        else if (typeof type.minFlow !== 'undefined' && c.units === sys.board.valueMaps.pumpUnits.getValue('gpm')) {
                            outc.setPayloadByte((i * 2) + 4, flow); // Set to gpm
                        }
                    }
                }
<<<<<<< HEAD

                await outc.sendAsync();
                pump = sys.pumps.getItemById(id, true);
                // RKS: 05-20-22 Boooh to this if the payload does not include its
                // circuits we have just destroyed the pump definition.  So I added code to
                // make sure that the data is complete.
                pump.set(data); // Sets all the data back to the pump.
                let spump = state.pumps.getItemById(id, true);
                spump.name = pump.name;
                spump.type = pump.type;
                spump.emitEquipmentChange();
                const pumpConfigRequest = Outbound.create({
                    action: 216,
                    payload: [pump.id],
                    retries: 2,
                    response: true
                });
                await pumpConfigRequest.sendAsync();;
                return pump;
=======
                if (type.name === 'vsf') outc.setPayloadByte(4, ubyte);

>>>>>>> 79f330b2
            }
        }
        catch (err) {
            logger.error(`Error setting pump: ${err.message}`);
            return Promise.reject(err);
        }
    }
    public async deletePumpAsync(data: any): Promise<Pump> {
        try {
            let id = parseInt(data.id, 10);
            if (isNaN(id)) return Promise.reject(new InvalidEquipmentIdError(`deletePumpAsync: Pump ${id} is not valid.`, 0, `pump`));
            let pump = sys.pumps.getItemById(id, false);
            if (pump.master === 1) return super.deletePumpAsync(data);
            const outc = Outbound.create({
                action: 155,
                payload: [id, 0, 0, 0, 0, 0, 0, 0, 0, 0, 0, 0, 0, 0, 0, 0, 0, 0, 0, 0, 0, 0, 0, 0, 0, 0, 0, 0, 0, 0, 0, 0, 0, 0, 0, 0, 0, 0, 0, 0, 0, 0, 0, 0, 0, 0],
                retries: 2,
                response: true
            });
            await outc.sendAsync();
            sys.pumps.removeItemById(id);
            state.pumps.removeItemById(id);
            const pumpConfigRequest = Outbound.create({
                action: 216,
                payload: [id],
                retries: 2,
                response: true
            });
            await pumpConfigRequest.sendAsync();;
            return sys.pumps.getItemById(id, false);

        } catch (err) {
            logger.error(`Error deleting pump: ${err.message}`);
            return Promise.reject(err);
        }
    }
}
class TouchHeaterCommands extends HeaterCommands {
    public getInstalledHeaterTypes(body?: number): any {
        let heaters = sys.heaters.get();
        let types = sys.board.valueMaps.heaterTypes.toArray();
        let inst = { total: 0 };
        for (let i = 0; i < types.length; i++) if (types[i].name !== 'none') inst[types[i].name] = 0;
        for (let i = 0; i < heaters.length; i++) {
            let heater = heaters[i];
            if (typeof body !== 'undefined' && heater.body !== 'undefined') {
                if ((heater.body !== 32 && body !== heater.body + 1) || (heater.body === 32 && body > 2)) continue;
            }
            let type = types.find(elem => elem.val === heater.type);
            if (typeof type !== 'undefined') {
                if (inst[type.name] === 'undefined') inst[type.name] = 0;
                inst[type.name] = inst[type.name] + 1;
                if (heater.coolingEnabled === true && type.hasCoolSetpoint === true) inst['hasCoolSetpoint'] = true;
                inst.total++;
            }
        }
        return inst;
    }
    public isSolarInstalled(body?: number): boolean {
        let heaters = sys.heaters.get();
        let types = sys.board.valueMaps.heaterTypes.toArray();
        for (let i = 0; i < heaters.length; i++) {
            let heater = heaters[i];
            if (typeof body !== 'undefined' && body !== heater.body) continue;
            let type = types.find(elem => elem.val === heater.type);
            if (typeof type !== 'undefined') {
                switch (type.name) {
                    case 'solar':
                        return true;
                }
            }
        }
    }
    public isHeatPumpInstalled(body?: number): boolean {
        let heaters = sys.heaters.get();
        let types = sys.board.valueMaps.heaterTypes.toArray();
        for (let i = 0; i < heaters.length; i++) {
            let heater = heaters[i];
            if (typeof body !== 'undefined' && body !== heater.body) continue;
            let type = types.find(elem => elem.val === heater.type);
            if (typeof type !== 'undefined') {
                switch (type.name) {
                    case 'heatpump':
                        return true;
                }
            }
        }
    }
    public setHeater(heater: Heater, obj?: any) {
        if (typeof obj !== undefined) {
            for (var s in obj)
                heater[s] = obj[s];
        }
    }
    // RKS: Not sure what to do with this as the heater data for Touch isn't actually processed anywhere.
    public async setHeaterAsync(obj: any): Promise<Heater> {
        if (obj.master === 1 || parseInt(obj.id, 10) > 255) return super.setHeaterAsync(obj);
        let id = typeof obj.id === 'undefined' ? -1 : parseInt(obj.id, 10);
        if (isNaN(id)) return Promise.reject(new InvalidEquipmentIdError('Heater Id is not valid.', obj.id, 'Heater'));
        let heater: Heater;
        let address: number;
        let out = Outbound.create({
            action: 162,
            payload: [5, 0, 0],
            retries: 2,
            // I am assuming that there should be an action 34 when the 162 is sent but I do not have this
            // data.
            response: Response.create({ dest: -1, action: 34 })
        });
        let htype;
        if (id <= 0) {
            // Touch only supports two installed heaters.  So the type determines the id.
            if (sys.heaters.length > sys.equipment.maxHeaters) return Promise.reject(new InvalidEquipmentDataError('The maximum number of heaters are already installed.', 'Heater', sys.heaters.length));
            htype = sys.board.valueMaps.heaterTypes.findItem(obj.type);
            if (typeof htype === 'undefined') return Promise.reject(new InvalidEquipmentDataError('Heater type is not valid.', 'Heater', obj.heaterType));
            // Check to see if we can find any heaters of this type already installed.
            if (sys.heaters.count(h => h.type === htype.val) > 0) return Promise.reject(new InvalidEquipmentDataError(`Only one ${htype.desc} heater can be installed`, 'Heater', htype));
            // Next we need to see if this heater is compatible with all the other heaters.  For Touch you may only have the following combos.
            // 1 Gas + 1 Solar
            // 1 Gas + 1 Heatpump
            // 1 Hybrid

            // Heater ids are as follows.
            // 1 = Gas Heater
            // 2 = Solar
            // 3 = UltraTemp (HEATPUMPCOM)
            // 4 = UltraTemp ETi (Hybrid)
            switch (htype.name) {
                case 'gas':
                    id = 1;
                    break;
                case 'solar':
                    out.setPayloadByte(0, out.payload[0] | 0x02);
                    // Set the start and stop temp delta.
                    out.setPayloadByte(1, (obj.freeze ? 0x80 : 0x00) | (obj.coolingEnabled ? 0x20 : 0x00));
                    out.setPayloadByte(2, ((obj.startTempDelta || 6) - 3 << 6) | ((obj.stopTempDelta || 3) - 2 << 1));
                    id = 2;
                    break;
                case 'ultratemp':
                case 'heatpump':
                    address = 112;
                    out.setPayloadByte(0, out.payload[0] | 0x02);
                    out.setPayloadByte(1, out.payload[1] | 0x10 | (obj.coolingEnabled ? 0x20 : 0x00));
                    id = 3;
                    break;
                case 'hybrid':
                    // If we are adding a hybrid heater this means that the gas heater is to be replaced.  This means that only
                    // a gas heater can be installed.
                    if (sys.heaters.length > 1) return Promise.reject(new InvalidEquipmentDataError(`Hybrid heaters can only be installed by themselves`, 'Heater', htype));
                    if (sys.heaters.getItemByIndex(0).type > 1) return Promise.reject(new InvalidEquipmentDataError(`Hybrid heaters can only replace the gas heater`, 'Heater', htype));
                    out.setPayloadByte(0, 5);
                    out.setPayloadByte(1, 16);
                    // NOTE: byte 2 makes absolutely no sense. Perhaps this is because we have no idea what message action 16 is.  This probably contains the rest of the info
                    // for heaters on Touch panels.
                    out.setPayloadByte(2, 118);
                    id = 4;
                    break;
            }
        }
        else {
            // This all works because there are 0 items that can be set on a Touch heater with the exception of a few items on solar.  This means that the
            // first two bytes are calculated based upon the existing heaters.
            heater = sys.heaters.find(x => id === x.id);
            if (typeof heater === 'undefined') return Promise.reject(new InvalidEquipmentIdError(`Heater #${id} is not installed and cannot be updated.`, id, 'Heater'));
            // So here we go with the settings.
            htype = sys.board.valueMaps.heaterTypes.findItem(heater.type);
            switch (htype.name) {
                case 'gas':
                    break;
                case 'solar':
                    out.setPayloadByte(0, out.payload[0] | 0x02);
                    // Set the start and stop temp delta.
                    out.setPayloadByte(1, (obj.freeze ? 0x80 : 0x00) | (obj.coolingEnabled ? 0x20 : 0x00));
                    out.setPayloadByte(2, ((obj.startTempDelta || 6) - 3 << 6) | ((obj.stopTempDelta || 3) - 2 << 1));
                    break;
                case 'ultratemp':
                case 'heatpump':
                    address = 112;
                    out.setPayloadByte(0, out.payload[0] | 0x02);
                    out.setPayloadByte(1, out.payload[1] | 0x10 | (obj.coolingEnabled ? 0x20 : 0x00));
                    break;
                case 'hybrid':
                    address = 112;
                    out.setPayloadByte(0, 5);
                    out.setPayloadByte(1, 16);
                    // NOTE: byte 2 makes absolutely no sense. Perhaps this is because we have no idea what message action 144/16 is.  This probably contains the rest of the info
                    // for heaters on Touch panels.
                    out.setPayloadByte(2, 118);
                    break;
            }
        }
        // Set the bytes from the existing installed heaters.
        for (let i = 0; i < sys.heaters.length; i++) {
            let h = sys.heaters.getItemByIndex(i);
            if (h.id === id) continue;
            let ht = sys.board.valueMaps.heaterTypes.transform(h.type);
            switch (ht.name) {
                case 'gas':
                    break;
                case 'solar':
                    out.setPayloadByte(0, out.payload[0] | 0x02);
                    out.setPayloadByte(1, (h.freeze ? 0x80 : 0x00) | (h.coolingEnabled ? 0x20 : 0x00));
                    out.setPayloadByte(2, ((h.startTempDelta || 6) - 3 << 6) | ((h.stopTempDelta || 3) - 2 << 1));
                    break;
                case 'ultratemp':
                case 'heatpump':
                    out.setPayloadByte(0, out.payload[0] | 0x02);
                    out.setPayloadByte(1, out.payload[1] | 0x10 | (h.coolingEnabled ? 0x20 : 0x00));
                    break;
                case 'hybrid':
                    break;
            }
        }

        await out.sendAsync();
        heater = sys.heaters.getItemById(id, true);
        let sheater = state.heaters.getItemById(id, true);
        for (var s in obj) {
            switch (s) {
                case 'id':
                case 'name':
                case 'type':
                case 'address':
                    break;
                default:
                    heater[s] = obj[s];
                    break;
            }
        }
        sheater.name = heater.name = typeof obj.name !== 'undefined' ? obj.name : heater.name;
        sheater.type = heater.type = htype.val;
        heater.address = address;
        heater.master = 0;
        heater.body = sys.equipment.shared ? 32 : 0;
        sys.board.heaters.updateHeaterServices();
        sys.board.heaters.syncHeaterStates();
        return heater;
    }
    public async deleteHeaterAsync(obj: any): Promise<Heater> {
        if (utils.makeBool(obj.master === 1 || parseInt(obj.id, 10) > 255)) return super.deleteHeaterAsync(obj);
        let id = parseInt(obj.id, 10);
        if (isNaN(id)) return Promise.reject(new InvalidEquipmentIdError('Cannot delete.  Heater Id is not valid.', obj.id, 'Heater'));
        let heater = sys.heaters.getItemById(id);
        heater.isActive = false;
        sys.heaters.removeItemById(id);
        state.heaters.removeItemById(id);
        sys.board.heaters.updateHeaterServices();
        sys.board.heaters.syncHeaterStates();
        return heater;

    }
    public updateHeaterServices() {
        let htypes = sys.board.heaters.getInstalledHeaterTypes();
        let solarInstalled = htypes.solar > 0;
        let heatPumpInstalled = htypes.heatpump > 0;
        let ultratempInstalled = htypes.ultratemp > 0;
        let gasHeaterInstalled = htypes.gas > 0;
        let hybridInstalled = htypes.hybrid > 0;
        sys.board.valueMaps.heatModes.set(0, { name: 'off', desc: 'Off' });
        sys.board.valueMaps.heatSources.set(0, { name: 'off', desc: 'Off' });
        if (hybridInstalled) {
            // Source Issue #390
            // 1 = Heat Pump
            // 2 = Gas Heater
            // 3 = Hybrid
            // 16 = Dual 
            sys.board.valueMaps.heatModes.set(1, { name: 'heatpump', desc: 'Heat Pump' });
            sys.board.valueMaps.heatModes.set(2, { name: 'heater', desc: 'Gas Heat' });
            sys.board.valueMaps.heatModes.set(3, { name: 'heatpumppref', desc: 'Hybrid' });
            sys.board.valueMaps.heatModes.set(16, { name: 'dual', desc: 'Dual Heat' });

            sys.board.valueMaps.heatSources.set(2, { name: 'heater', desc: 'Gas Heat' });
            sys.board.valueMaps.heatSources.set(5, { name: 'heatpumppref', desc: 'Hybrid' });
            sys.board.valueMaps.heatSources.set(20, { name: 'dual', desc: 'Dual Heat' });
            sys.board.valueMaps.heatSources.set(21, { name: 'heatpump', desc: 'Heat Pump' });
        }
        else {
            if (gasHeaterInstalled) {
                sys.board.valueMaps.heatModes.set(1, { name: 'heater', desc: 'Heater' });
                sys.board.valueMaps.heatSources.set(2, { name: 'heater', desc: 'Heater' });
            }
            else {
                // no heaters (virtual controller)
                sys.board.valueMaps.heatModes.delete(1);
                sys.board.valueMaps.heatSources.delete(2);
            }
            if (solarInstalled && gasHeaterInstalled) {
                sys.board.valueMaps.heatModes.set(2, { name: 'solarpref', desc: 'Solar Preferred' });
                sys.board.valueMaps.heatModes.set(3, { name: 'solar', desc: 'Solar Only' });
                sys.board.valueMaps.heatSources.set(5, { name: 'solarpref', desc: 'Solar Preferred' });
                sys.board.valueMaps.heatSources.set(21, { name: 'solar', desc: 'Solar Only' });
            }
            else if (heatPumpInstalled && gasHeaterInstalled) {
                sys.board.valueMaps.heatModes.set(2, { name: 'heatpumppref', desc: 'Heat Pump Preferred' });
                sys.board.valueMaps.heatModes.set(3, { name: 'heatpump', desc: 'Heat Pump Only' });
                sys.board.valueMaps.heatSources.set(5, { name: 'heatpumppref', desc: 'Heat Pump Preferred' });
                sys.board.valueMaps.heatSources.set(21, { name: 'heatpump', desc: 'Heat Pump Only' });
            }
            else if (ultratempInstalled && gasHeaterInstalled) {
                sys.board.valueMaps.heatModes.merge([
                    [2, { name: 'ultratemppref', desc: 'UltraTemp Pref' }],
                    [3, { name: 'ultratemp', desc: 'UltraTemp Only' }]
                ]);
                sys.board.valueMaps.heatSources.merge([
                    [5, { name: 'ultratemppref', desc: 'Ultratemp Pref', hasCoolSetpoint: htypes.hasCoolSetpoint }],
                    [21, { name: 'ultratemp', desc: 'Ultratemp Only', hasCoolSetpoint: htypes.hasCoolSetpoint }]
                ])
            }
            else {
                // only gas
                sys.board.valueMaps.heatModes.delete(2);
                sys.board.valueMaps.heatModes.delete(3);
                sys.board.valueMaps.heatSources.delete(5);
                sys.board.valueMaps.heatSources.delete(21);
            }
        }
        sys.board.valueMaps.heatSources.set(32, { name: 'nochange', desc: 'No Change' });
        this.setActiveTempSensors();
    }
}
class TouchChemControllerCommands extends ChemControllerCommands {
    // This method is not meant to be called directly.  The setChemControllerAsync method does some routing to set IntelliChem correctly
    // if an OCP is involved.  This is the reason that the method is protected.
    protected async setIntelliChemAsync(data: any): Promise<ChemController> {
        try {

            let chem = sys.board.chemControllers.findChemController(data);
            let ichemType = sys.board.valueMaps.chemControllerTypes.encode('intellichem');
            if (typeof chem === 'undefined') {
                // We are adding an IntelliChem.  Check to see how many intellichems we have.
                let arr = sys.chemControllers.toArray();
                let count = 0;
                for (let i = 0; i < arr.length; i++) {
                    let cc: ChemController = arr[i];
                    if (cc.type === ichemType) count++;
                }
                if (count >= sys.equipment.maxChemControllers) return Promise.reject(new InvalidEquipmentDataError(`The max number of IntelliChem controllers has been reached: ${sys.equipment.maxChemControllers}`, 'chemController', sys.equipment.maxChemControllers));
                chem = sys.chemControllers.getItemById(data.id);
            }
            let address = typeof data.address !== 'undefined' ? parseInt(data.address, 10) : chem.address;
            if (typeof address === 'undefined' || isNaN(address) || (address < 144 || address > 158)) return Promise.reject(new InvalidEquipmentDataError(`Invalid IntelliChem address`, 'chemController', address));
            if (typeof sys.chemControllers.find(elem => elem.id !== data.id && elem.type === ichemType && elem.address === address) !== 'undefined') return Promise.reject(new InvalidEquipmentDataError(`Invalid IntelliChem address: Address is used on another IntelliChem`, 'chemController', address));
            // Now lets do all our validation to the incoming chem controller data.
            let name = typeof data.name !== 'undefined' ? data.name : chem.name || `IntelliChem - ${address - 143}`;
            let type = sys.board.valueMaps.chemControllerTypes.transformByName('intellichem');
            // So now we are down to the nitty gritty setting the data for the REM Chem controller.
            let calciumHardness = typeof data.calciumHardness !== 'undefined' ? parseInt(data.calciumHardness, 10) : chem.calciumHardness;
            let cyanuricAcid = typeof data.cyanuricAcid !== 'undefined' ? parseInt(data.cyanuricAcid, 10) : chem.cyanuricAcid;
            let alkalinity = typeof data.alkalinity !== 'undefined' ? parseInt(data.alkalinity, 10) : chem.alkalinity;
            let borates = typeof data.borates !== 'undefined' ? parseInt(data.borates, 10) : chem.borates || 0;
            let body = sys.board.bodies.mapBodyAssociation(typeof data.body === 'undefined' ? chem.body : data.body);
            if (typeof body === 'undefined') return Promise.reject(new InvalidEquipmentDataError(`Invalid body assignment`, 'chemController', data.body || chem.body));
            // Do a final validation pass so we dont send this off in a mess.
            if (isNaN(calciumHardness)) return Promise.reject(new InvalidEquipmentDataError(`Invalid calcium hardness`, 'chemController', calciumHardness));
            if (isNaN(cyanuricAcid)) return Promise.reject(new InvalidEquipmentDataError(`Invalid cyanuric acid`, 'chemController', cyanuricAcid));
            if (isNaN(alkalinity)) return Promise.reject(new InvalidEquipmentDataError(`Invalid alkalinity`, 'chemController', alkalinity));
            if (isNaN(borates)) return Promise.reject(new InvalidEquipmentDataError(`Invalid borates`, 'chemController', borates));
            let schem = state.chemControllers.getItemById(chem.id, true);
            let pHSetpoint = typeof data.ph !== 'undefined' && typeof data.ph.setpoint !== 'undefined' ? parseFloat(data.ph.setpoint) : chem.ph.setpoint;
            let orpSetpoint = typeof data.orp !== 'undefined' && typeof data.orp.setpoint !== 'undefined' ? parseInt(data.orp.setpoint, 10) : chem.orp.setpoint;
            let lsiRange = typeof data.lsiRange !== 'undefined' ? data.lsiRange : chem.lsiRange || {};
            if (typeof data.lsiRange !== 'undefined') {
                if (typeof data.lsiRange.enabled !== 'undefined') lsiRange.enabled = utils.makeBool(data.lsiRange.enabled);
                if (typeof data.lsiRange.low === 'number') lsiRange.low = parseFloat(data.lsiRange.low);
                if (typeof data.lsiRange.high === 'number') lsiRange.high = parseFloat(data.lsiRange.high);
            }
            if (isNaN(pHSetpoint) || pHSetpoint > type.ph.max || pHSetpoint < type.ph.min) Promise.reject(new InvalidEquipmentDataError(`Invalid pH setpoint`, 'ph.setpoint', pHSetpoint));
            if (isNaN(orpSetpoint) || orpSetpoint > type.orp.max || orpSetpoint < type.orp.min) Promise.reject(new InvalidEquipmentDataError(`Invalid orp setpoint`, 'orp.setpoint', orpSetpoint));
            let phTolerance = typeof data.ph.tolerance !== 'undefined' ? data.ph.tolerance : chem.ph.tolerance;
            let orpTolerance = typeof data.orp.tolerance !== 'undefined' ? data.orp.tolerance : chem.orp.tolerance;
            if (typeof data.ph.tolerance !== 'undefined') {
                if (typeof data.ph.tolerance.enabled !== 'undefined') phTolerance.enabled = utils.makeBool(data.ph.tolerance.enabled);
                if (typeof data.ph.tolerance.low !== 'undefined') phTolerance.low = parseFloat(data.ph.tolerance.low);
                if (typeof data.ph.tolerance.high !== 'undefined') phTolerance.high = parseFloat(data.ph.tolerance.high);
                if (isNaN(phTolerance.low)) phTolerance.low = type.ph.min;
                if (isNaN(phTolerance.high)) phTolerance.high = type.ph.max;
            }
            if (typeof data.orp.tolerance !== 'undefined') {
                if (typeof data.orp.tolerance.enabled !== 'undefined') orpTolerance.enabled = utils.makeBool(data.orp.tolerance.enabled);
                if (typeof data.orp.tolerance.low !== 'undefined') orpTolerance.low = parseFloat(data.orp.tolerance.low);
                if (typeof data.orp.tolerance.high !== 'undefined') orpTolerance.high = parseFloat(data.orp.tolerance.high);
                if (isNaN(orpTolerance.low)) orpTolerance.low = type.orp.min;
                if (isNaN(orpTolerance.high)) orpTolerance.high = type.orp.max;
            }
            let phEnabled = typeof data.ph.enabled !== 'undefined' ? utils.makeBool(data.ph.enabled) : chem.ph.enabled;
            let orpEnabled = typeof data.orp.enabled !== 'undefined' ? utils.makeBool(data.orp.enabled) : chem.orp.enabled;
            let siCalcType = typeof data.siCalcType !== 'undefined' ? sys.board.valueMaps.siCalcTypes.encode(data.siCalcType, 0) : chem.siCalcType;

            let saltLevel = (state.chlorinators.length > 0) ? state.chlorinators.getItemById(1).saltLevel || 1000 : 1000
            chem.ph.tank.capacity = 6;
            chem.orp.tank.capacity = 6;
            let acidTankLevel = typeof data.ph !== 'undefined' && typeof data.ph.tank !== 'undefined' && typeof data.ph.tank.level !== 'undefined' ? parseInt(data.ph.tank.level, 10) : schem.ph.tank.level;
            let orpTankLevel = typeof data.orp !== 'undefined' && typeof data.orp.tank !== 'undefined' && typeof data.orp.tank.level !== 'undefined' ? parseInt(data.orp.tank.level, 10) : schem.orp.tank.level;
            // OCP needs to set the IntelliChem as active so it knows that it exists

            let out = Outbound.create({
                action: 211,
                payload: [],
                retries: 3, // We are going to try 4 times.
                response: Response.create({ protocol: Protocol.IntelliChem, action: 1, payload: [211] }),
                onAbort: () => { }
            });
            out.insertPayloadBytes(0, 0, 22);
            out.setPayloadByte(0, address - 144);
            out.setPayloadByte(1, Math.floor((pHSetpoint * 100) / 256) || 0);
            out.setPayloadByte(2, Math.round((pHSetpoint * 100) % 256) || 0);
            out.setPayloadByte(3, Math.floor(orpSetpoint / 256) || 0);
            out.setPayloadByte(4, Math.round(orpSetpoint % 256) || 0);
            out.setPayloadByte(5, phEnabled ? acidTankLevel + 1 : 0);
            out.setPayloadByte(6, orpEnabled ? orpTankLevel + 1 : 0);
            out.setPayloadByte(7, Math.floor(calciumHardness / 256) || 0);
            out.setPayloadByte(8, Math.round(calciumHardness % 256) || 0);
            out.setPayloadByte(9, parseInt(data.cyanuricAcid, 10), chem.cyanuricAcid || 0);
            out.setPayloadByte(11, Math.floor(alkalinity / 256) || 0);
            out.setPayloadByte(12, Math.round(alkalinity % 256) || 0);
            out.setPayloadByte(13, Math.round(saltLevel / 50) || 20);
            await out.sendAsync();
            chem = sys.chemControllers.getItemById(data.id, true);
            schem = state.chemControllers.getItemById(data.id, true);
            chem.master = 0;
            // Copy the data back to the chem object.
            schem.name = chem.name = name;
            schem.type = chem.type = sys.board.valueMaps.chemControllerTypes.encode('intellichem');
            chem.calciumHardness = calciumHardness;
            chem.cyanuricAcid = cyanuricAcid;
            chem.alkalinity = alkalinity;
            chem.borates = borates;
            chem.body = schem.body = body.val;
            schem.isActive = chem.isActive = true;
            chem.lsiRange.enabled = lsiRange.enabled;
            chem.lsiRange.low = lsiRange.low;
            chem.lsiRange.high = lsiRange.high;
            chem.ph.tolerance.enabled = phTolerance.enabled;
            chem.ph.tolerance.low = phTolerance.low;
            chem.ph.tolerance.high = phTolerance.high;
            chem.orp.tolerance.enabled = orpTolerance.enabled;
            chem.orp.tolerance.low = orpTolerance.low;
            chem.orp.tolerance.high = orpTolerance.high;
            chem.ph.setpoint = pHSetpoint;
            chem.orp.setpoint = orpSetpoint;
            schem.siCalcType = chem.siCalcType = siCalcType;
            chem.address = schem.address = address;
            chem.name = schem.name = name;
            chem.flowSensor.enabled = false;
            await sys.board.bodies.setBodyAsync(sys.bodies.getItemById(1, false));
            return chem;

        } catch (err) {
            logger.error(`Error setting chem: ${err.message}`);
            return Promise.reject(err);
        }
    }
    public async deleteChemControllerAsync(data: any): Promise<ChemController> {
        try {

            let id = typeof data.id !== 'undefined' ? parseInt(data.id, 10) : -1;
            if (typeof id === 'undefined' || isNaN(id)) return Promise.reject(new InvalidEquipmentIdError(`Invalid Chem Controller Id`, id, 'chemController'));
            let chem = sys.board.chemControllers.findChemController(data);
            if (chem.master === 1) return super.deleteChemControllerAsync(data);
            let out = Outbound.create({
                action: 211,
                response: Response.create({ protocol: Protocol.IntelliChem, action: 1, payload: [211] }),
                retries: 3,
                payload: [],
            });
            // I think this payload should delete the controller on Touch.
            out.insertPayloadBytes(0, 0, 22);
            out.setPayloadByte(0, chem.address - 144 || 0);
            out.setPayloadByte(1, Math.floor((chem.ph.setpoint * 100) / 256) || 0);
            out.setPayloadByte(2, Math.round((chem.ph.setpoint * 100) % 256) || 0);
            out.setPayloadByte(3, Math.floor(chem.orp.setpoint / 256) || 0);
            out.setPayloadByte(4, Math.round(chem.orp.setpoint % 256) || 0);
            out.setPayloadByte(5, 0);
            out.setPayloadByte(6, 0);
            out.setPayloadByte(7, Math.floor(chem.calciumHardness / 256) || 0);
            out.setPayloadByte(8, Math.round(chem.calciumHardness % 256) || 0);
            out.setPayloadByte(9, chem.cyanuricAcid || 0);
            out.setPayloadByte(11, Math.floor(chem.alkalinity / 256) || 0);
            out.setPayloadByte(12, Math.round(chem.alkalinity % 256) || 0);
            out.setPayloadByte(13, 20);
            await out.sendAsync();
            let schem = state.chemControllers.getItemById(id);
            chem.isActive = false;
            chem.ph.tank.capacity = chem.orp.tank.capacity = 6;
            chem.ph.tank.units = chem.orp.tank.units = '';
            schem.isActive = false;
            await sys.board.bodies.setBodyAsync(sys.bodies.getItemById(1, false));
            sys.chemControllers.removeItemById(id);
            state.chemControllers.removeItemById(id);
            return chem;

        } catch (err) {
            logger.error(`Error deleting chem controller: ${err.message}`);
            return Promise.reject(err);
        }
    }
}<|MERGE_RESOLUTION|>--- conflicted
+++ resolved
@@ -22,7 +22,7 @@
 import { Message, Outbound, Protocol, Response } from '../comms/messages/Messages';
 import { Timestamp, utils } from '../Constants';
 import { Body, ChemController, ConfigVersion, CustomName, EggTimer, Feature, Heater, ICircuit, LightGroup, LightGroupCircuit, Options, PoolSystem, Pump, Schedule, sys } from '../Equipment';
-import { EquipmentTimeoutError, InvalidEquipmentDataError, InvalidEquipmentIdError, InvalidOperationError } from '../Errors';
+import { InvalidEquipmentDataError, InvalidEquipmentIdError, InvalidOperationError } from '../Errors';
 import { ncp } from "../nixie/Nixie";
 import { BodyTempState, ChlorinatorState, ICircuitGroupState, ICircuitState, LightGroupState, state } from '../State';
 import { BodyCommands, byteValueMap, ChemControllerCommands, ChlorinatorCommands, CircuitCommands, ConfigQueue, ConfigRequest, EquipmentIdRange, FeatureCommands, HeaterCommands, PumpCommands, ScheduleCommands, SystemBoard, SystemCommands } from './SystemBoard';
@@ -610,9 +610,9 @@
                 })
                 .catch((err) => {
                     logger.error(`Error sending configuration request message: ${err.message};`);
-                    setTimeout(()=>{self.processNext(out);}, 50);
+                    setTimeout(() => { self.processNext(out); }, 50);
                 })
-        
+
         } else {
             // Now that we are done check the configuration a final time.  If we have anything outstanding
             // it will get picked up.
@@ -1907,6 +1907,7 @@
             spump.emitData('pumpExt', spump.getExtended());
         }
     }
+
     public async setPumpAsync(data: any): Promise<Pump> {
         // Rules regarding Pumps in *Touch
         // In *Touch there are basically three classifications of pumps. These include those under control of RS485, Dual Speed, and Single Speed.
@@ -1960,105 +1961,7 @@
                     }
                 }
                 isAdd = true;
-<<<<<<< HEAD
                 pump = sys.pumps.getItemById(id, true);
-=======
-                this.setType(pump, ntype);
-                pump = sys.pumps.getItemById(id, false); // refetch pump with new value
-            }
-        }
-        // Validate all the ids since in *Touch the address is determined from the id.
-        if (!isAdd) isAdd = sys.pumps.find(elem => elem.id === id) === undefined;
-        // Now lets validate the ids related to the type.
-        if (id === 9 && type.name !== 'ds') return Promise.reject(new InvalidEquipmentDataError(`The id for a ${type.desc} pump must be 9`, 'Pump', data));
-        else if (id === 10 && type.name !== 'ss') return Promise.reject(new InvalidEquipmentDataError(`The id for a ${type.desc} pump must be 10`, 'Pump', data));
-        else if (id > sys.equipment.maxPumps) return Promise.reject(new InvalidEquipmentDataError(`The id for a ${type.desc} must be less than ${sys.equipment.maxPumps}`, 'Pump', data));
-
-        // Need to do a check here if we are clearing out the circuits; id data.circuits === []
-        // extend will keep the original array
-        let bClearPumpCircuits = typeof data.circuits !== 'undefined' && data.circuits.length === 0;
-        // RKS: 09-14-22 - This is fundamentally wrong.  This ensures that no circuit can be deleted
-        // from the pump.
-        if (!isAdd) {
-            data.address = typeof data.address !== 'undefined' ? data.address : pump.address;
-            data.backgroundCircuit = typeof data.backgroundCircuit !== 'undefined' ? data.backgroundCircuit : pump.backgroundCircuit;
-            data.backwashFlow = typeof data.backwashFlow !== 'undefined' ? data.backwashFlow : pump.backwashFlow;
-            data.backwashTime = typeof data.backwashTime !== 'undefined' ? data.backwashTime : pump.backwashTime;
-            data.body = typeof data.body !== 'undefined' ? data.body : pump.body;
-            data.filterSize = typeof data.filterSize !== 'undefined' ? data.filterSize : pump.filterSize;
-            data.flowStepSize = typeof data.flowStepSize !== 'undefined' ? data.flowStepSize : pump.flowStepSize
-            data.manualFilterGPM = typeof data.manualFilterGPM !== 'undefined' ? data.manualFilterGPM : pump.manualFilterGPM;
-            data.master = 0;
-            data.maxFlow = typeof data.maxFlow !== 'undefined' ? data.maxFlow : pump.maxFlow;
-            data.maxPressureIncrease = typeof data.maxPressureIncrease ? data.maxPressureIncrease : pump.maxPressureIncrease;
-            data.maxSpeed = typeof data.maxSpeed !== 'undefined' ? data.maxSpeed : pump.maxSpeed;
-            data.maxSystemTime = typeof data.maxSystemTime !== 'undefined' ? data.maxSystemTime : pump.maxSystemTime;
-            data.minFlow = typeof data.minFlow !== 'undefined' ? data.minFlow : pump.minFlow;
-            data.minSpeed = typeof data.minSpeed !== 'undefined' ? data.minSpeed : pump.minSpeed;
-            data.model = typeof data.model !== 'undefined' ? data.model : pump.model;
-            data.name = typeof data.name !== 'undefined' ? data.name : pump.name;
-            data.portId = typeof data.portId !== 'undefined' ? data.portId : pump.portId || 0;
-            data.primingSpeed = typeof data.primingSpeed !== 'undefined' ? data.primingSpeed : pump.primingSpeed;
-            data.primingTime = typeof data.primingTime !== 'undefined' ? data.primingTime : pump.primingTime;
-            data.rinseTime = typeof data.rinseTime !== 'undefined' ? data.rinseTime : pump.rinseTime;
-            data.speedStepSize = typeof data.speedStepSize !== 'undefined' ? data.speedStepSize : pump.speedStepSize;
-            data.turnovers = typeof data.turnovers !== 'undefined' ? data.turnovers : pump.turnovers;
-            data.vacuumFlow = typeof data.vacuumFlow !== 'undefined' ? data.vacuumFlow : pump.vacuumFlow;
-            data.vacuumTime = typeof data.vacuumTime !== 'undefined' ? data.vacuumTime : pump.vacuumTime;
-            if (typeof data.circuits !== 'undefined') {
-                let circs = extend(true, [], data.circuits);
-                data = extend(true, {}, pump.get(true), data, { id: id, type: ntype });
-                data.circuits = circs;
-            }
-            else
-                data = extend(true, {}, pump.get(true), data, { id: id, type: ntype });
-        }
-        else data = extend(false, {}, data, { id: id, type: ntype });
-        if (!isAdd && bClearPumpCircuits) data.circuits = [];
-        data.name = data.name || pump.name || type.desc;
-        data.portId = 0;
-        // We will not be sending message for ss type pumps.
-        if (type.name === 'ss') {
-            // The OCP doesn't deal with single speed pumps.  Simply add it to the config.
-            data.circuits = [];
-            pump.set(pump);
-            let spump = state.pumps.getItemById(id, true);
-            for (let prop in spump) {
-                if (typeof data[prop] !== 'undefined') spump[prop] = data[prop];
-            }
-            data.model = typeof data.model === 'undefined' ? sys.board.valueMaps.pumpSSModels.encode(data.model) : pump.model || 0;
-            spump.emitEquipmentChange();
-            return Promise.resolve(pump);
-        }
-        else if (type.name === 'ds') {
-            // We are going to set all the high speed circuits.
-            // RSG: TODO I don't know what the message is to set the high speed circuits.  The following should
-            // be moved into the onComplete for the outbound message to set high speed circuits.
-            data.model = typeof data.model === 'undefined' ? sys.board.valueMaps.pumpDSModels.encode(data.model) : pump.model || 0;
-            for (let prop in pump) {
-                if (typeof data[prop] !== 'undefined') pump[prop] = data[prop];
-            }
-            let spump = state.pumps.getItemById(id, true);
-            for (let prop in spump) {
-                if (typeof data[prop] !== 'undefined') spump[prop] = data[prop];
-            }
-            spump.emitEquipmentChange();
-            return Promise.resolve(pump);
-        }
-        else {
-            let arr = [];
-            let outc = Outbound.create({
-                action: 155,
-                payload: [id, ntype],
-                retries: 2,
-                response: Response.create({ action: 1, payload: [155] })
-            });
-            data.address = id + 95;
-            outc.appendPayloadBytes(0, 44);
-            if (type.val === 128) {
-                outc.setPayloadByte(3, 2);
-                data.model = 0;
->>>>>>> 79f330b2
             }
             else {
                 pump = sys.pumps.getItemById(id, false);
@@ -2084,7 +1987,42 @@
             // Need to do a check here if we are clearing out the circuits; id data.circuits === []
             // extend will keep the original array
             let bClearPumpCircuits = typeof data.circuits !== 'undefined' && data.circuits.length === 0;
-            if (!isAdd) data = extend(true, {}, pump.get(true), data, { id: id, type: ntype });
+            // RKS: 09-14-22 - This is fundamentally wrong.  This ensures that no circuit can be deleted
+            // from the pump.
+            if (!isAdd) {
+                data.address = typeof data.address !== 'undefined' ? data.address : pump.address;
+                data.backgroundCircuit = typeof data.backgroundCircuit !== 'undefined' ? data.backgroundCircuit : pump.backgroundCircuit;
+                data.backwashFlow = typeof data.backwashFlow !== 'undefined' ? data.backwashFlow : pump.backwashFlow;
+                data.backwashTime = typeof data.backwashTime !== 'undefined' ? data.backwashTime : pump.backwashTime;
+                data.body = typeof data.body !== 'undefined' ? data.body : pump.body;
+                data.filterSize = typeof data.filterSize !== 'undefined' ? data.filterSize : pump.filterSize;
+                data.flowStepSize = typeof data.flowStepSize !== 'undefined' ? data.flowStepSize : pump.flowStepSize
+                data.manualFilterGPM = typeof data.manualFilterGPM !== 'undefined' ? data.manualFilterGPM : pump.manualFilterGPM;
+                data.master = 0;
+                data.maxFlow = typeof data.maxFlow !== 'undefined' ? data.maxFlow : pump.maxFlow;
+                data.maxPressureIncrease = typeof data.maxPressureIncrease ? data.maxPressureIncrease : pump.maxPressureIncrease;
+                data.maxSpeed = typeof data.maxSpeed !== 'undefined' ? data.maxSpeed : pump.maxSpeed;
+                data.maxSystemTime = typeof data.maxSystemTime !== 'undefined' ? data.maxSystemTime : pump.maxSystemTime;
+                data.minFlow = typeof data.minFlow !== 'undefined' ? data.minFlow : pump.minFlow;
+                data.minSpeed = typeof data.minSpeed !== 'undefined' ? data.minSpeed : pump.minSpeed;
+                data.model = typeof data.model !== 'undefined' ? data.model : pump.model;
+                data.name = typeof data.name !== 'undefined' ? data.name : pump.name;
+                data.portId = typeof data.portId !== 'undefined' ? data.portId : pump.portId || 0;
+                data.primingSpeed = typeof data.primingSpeed !== 'undefined' ? data.primingSpeed : pump.primingSpeed;
+                data.primingTime = typeof data.primingTime !== 'undefined' ? data.primingTime : pump.primingTime;
+                data.rinseTime = typeof data.rinseTime !== 'undefined' ? data.rinseTime : pump.rinseTime;
+                data.speedStepSize = typeof data.speedStepSize !== 'undefined' ? data.speedStepSize : pump.speedStepSize;
+                data.turnovers = typeof data.turnovers !== 'undefined' ? data.turnovers : pump.turnovers;
+                data.vacuumFlow = typeof data.vacuumFlow !== 'undefined' ? data.vacuumFlow : pump.vacuumFlow;
+                data.vacuumTime = typeof data.vacuumTime !== 'undefined' ? data.vacuumTime : pump.vacuumTime;
+                if (typeof data.circuits !== 'undefined') {
+                    let circs = extend(true, [], data.circuits);
+                    data = extend(true, {}, pump.get(true), data, { id: id, type: ntype });
+                    data.circuits = circs;
+                }
+                else
+                    data = extend(true, {}, pump.get(true), data, { id: id, type: ntype });
+            }
             else data = extend(false, {}, data, { id: id, type: ntype });
             if (!isAdd && bClearPumpCircuits) data.circuits = [];
             data.name = data.name || pump.name || type.desc;
@@ -2102,7 +2040,6 @@
                 spump.emitEquipmentChange();
                 return Promise.resolve(pump);
             }
-<<<<<<< HEAD
             else if (type.name === 'ds') {
                 // We are going to set all the high speed circuits.
                 // RSG: TODO I don't know what the message is to set the high speed circuits.  The following should
@@ -2174,6 +2111,7 @@
                     let arrCircuits = [];
                     // Below is a very strange mess that goofs up the circuit settings.
                     //{id:1, circuits:[{speed:1750, units:{val:0}, id:1, circuit:6}, {speed:2100, units:{val:0}, id:2, circuit:6}]}
+                    let ubyte = 0;
                     for (let i = 1; i <= data.circuits.length && i <= type.maxCircuits; i++) {
                         // RKS: This notion of always returning the max number of circuits was misguided.  It leaves gaps in the circuit definitions and makes the pump
                         // layouts difficult when there are a variety of supported circuits.  For instance with SF pumps you only get 4.
@@ -2196,6 +2134,7 @@
                             outc.setPayloadByte((i * 2) + 4, Math.floor(speed / 256)); // Set to rpm
                             outc.setPayloadByte(i + 21, speed % 256);
                             c.speed = speed;
+                            ubyte |= (1 << (i - 1));
                         }
                         else if (typeof type.minFlow !== 'undefined' && c.units === sys.board.valueMaps.pumpUnits.getValue('gpm')) {
                             outc.setPayloadByte(i * 2 + 4, flow); // Set to gpm
@@ -2205,77 +2144,13 @@
                         c.circuit = circuit;
                         if (arrCircuits.includes(c.circuit)) return Promise.reject(new InvalidEquipmentDataError(`Configuration for pump ${pump.name} is not correct circuit #${c.circuit} as included more than once. ${JSON.stringify(c)}`, 'Pump', data))
                         arrCircuits.push(c.circuit);
-=======
-            if (typeof type.maxCircuits !== 'undefined' && type.maxCircuits > 0 && typeof data.circuits !== 'undefined') { // This pump type supports circuits
-                // Do some validation to make sure we don't have a condition where a circuit is declared twice.
-                let arrCircuits = [];
-                // Below is a very strange mess that goofs up the circuit settings.
-                //{id:1, circuits:[{speed:1750, units:{val:0}, id:1, circuit:6}, {speed:2100, units:{val:0}, id:2, circuit:6}]}
-                let ubyte = 0;
-                for (let i = 1; i <= data.circuits.length && i <= type.maxCircuits; i++) {
-                    // RKS: This notion of always returning the max number of circuits was misguided.  It leaves gaps in the circuit definitions and makes the pump
-                    // layouts difficult when there are a variety of supported circuits.  For instance with SF pumps you only get 4.
-                    let c = i > data.circuits.length ? { speed: type.minSpeed || 0, flow: type.minFlow || 0, circuit: 0 } : data.circuits[i - 1];
-                    //{speed:1750, units:{val:0}, id:1, circuit:6}
-                    let speed = parseInt(c.speed, 10);
-                    let flow = parseInt(c.flow, 10);
-                    let circuit = parseInt(c.circuit, 10);
-                    if (isNaN(circuit)) return Promise.reject(new InvalidEquipmentDataError(`An invalid pump circuit was supplied for pump ${pump.name}. ${JSON.stringify(c)}`, 'Pump', data))
-                    if (isNaN(speed)) speed = type.minSpeed;
-                    if (isNaN(flow)) flow = type.minFlow;
-                    outc.setPayloadByte((i * 2) + 3, circuit, 0);
-                    let units;
-                    if (type.name === 'vf') units = sys.board.valueMaps.pumpUnits.getValue('gpm');
-                    else if (type.name === 'vs') units = sys.board.valueMaps.pumpUnits.getValue('rpm');
-                    else units = sys.board.valueMaps.pumpUnits.encode(c.units);
-                    c.units = units;
-                    if (isNaN(units)) units = sys.board.valueMaps.pumpUnits.getValue('rpm');
-                    if (typeof type.minSpeed !== 'undefined' && c.units === sys.board.valueMaps.pumpUnits.getValue('rpm')) {
-                        outc.setPayloadByte((i * 2) + 4, Math.floor(speed / 256)); // Set to rpm
-                        outc.setPayloadByte(i + 21, speed % 256);
-                        c.speed = speed;
-                        ubyte |= (1 << (i - 1));
                     }
-                    else if (typeof type.minFlow !== 'undefined' && c.units === sys.board.valueMaps.pumpUnits.getValue('gpm')) {
-                        outc.setPayloadByte(i * 2 + 4, flow); // Set to gpm
-                        c.flow = flow;
-                    }
-                    c.id = i;
-                    c.circuit = circuit;
-                    if (arrCircuits.includes(c.circuit)) return Promise.reject(new InvalidEquipmentDataError(`Configuration for pump ${pump.name} is not correct circuit #${c.circuit} as included more than once. ${JSON.stringify(c)}`, 'Pump', data))
-                    arrCircuits.push(c.circuit);
-                }
-                if (type.name === 'vsf') outc.setPayloadByte(4, ubyte);
-            }
-            else if (typeof type.maxCircuits !== 'undefined' && type.maxCircuits > 0 && typeof data.circuits === 'undefined') { // This pump type supports circuits and the payload did not contain them.
-                // Copy the data from the circuits array.  That way when we call pump.set to set the data back it will be persisted correctly.
-                data.circuits = extend(true, {}, pump.circuits.get());
-                let ubyte = 0;
-                for (let i = 1; i <= data.circuits.length; i++) data.circuits[i].id = i;
-                for (let i = 1; i <= pump.circuits.length && i <= type.maxCircuits; i++) {
-                    let c = pump.circuits.getItemByIndex(i - 1);
-                    let speed = c.speed;
-                    let flow = c.flow;
-                    let circuit = c.circuit;
-                    if (isNaN(speed)) speed = type.minSpeed;
-                    if (isNaN(flow)) flow = type.minFlow;
-                    outc.setPayloadByte((i * 2) + 3, circuit, 0);
-                    let units;
-                    if (type.name === 'vf') units = sys.board.valueMaps.pumpUnits.getValue('gpm');
-                    else if (type.name === 'vs') units = sys.board.valueMaps.pumpUnits.getValue('rpm');
-                    else units = c.units;
-                    if (isNaN(units)) units = sys.board.valueMaps.pumpUnits.getValue('rpm');
-                    c.units = units;
-                    if (typeof type.minSpeed !== 'undefined' && c.units === sys.board.valueMaps.pumpUnits.getValue('rpm')) {
-                        outc.setPayloadByte((i * 2) + 4, Math.floor(speed / 256)); // Set to rpm
-                        outc.setPayloadByte(i + 21, speed % 256);
-                        ubyte |= (1 << (i - 1));
->>>>>>> 79f330b2
-                    }
+                    if (type.name === 'vsf') outc.setPayloadByte(4, ubyte);
                 }
                 else if (typeof type.maxCircuits !== 'undefined' && type.maxCircuits > 0 && typeof data.circuits === 'undefined') { // This pump type supports circuits and the payload did not contain them.
                     // Copy the data from the circuits array.  That way when we call pump.set to set the data back it will be persisted correctly.
                     data.circuits = extend(true, {}, pump.circuits.get());
+                    let ubyte = 0;
                     for (let i = 1; i <= data.circuits.length; i++) data.circuits[i].id = i;
                     for (let i = 1; i <= pump.circuits.length && i <= type.maxCircuits; i++) {
                         let c = pump.circuits.getItemByIndex(i - 1);
@@ -2294,13 +2169,41 @@
                         if (typeof type.minSpeed !== 'undefined' && c.units === sys.board.valueMaps.pumpUnits.getValue('rpm')) {
                             outc.setPayloadByte((i * 2) + 4, Math.floor(speed / 256)); // Set to rpm
                             outc.setPayloadByte(i + 21, speed % 256);
+                            ubyte |= (1 << (i - 1));
                         }
                         else if (typeof type.minFlow !== 'undefined' && c.units === sys.board.valueMaps.pumpUnits.getValue('gpm')) {
                             outc.setPayloadByte((i * 2) + 4, flow); // Set to gpm
                         }
                     }
-                }
-<<<<<<< HEAD
+                    if (type.name === 'vsf') outc.setPayloadByte(4, ubyte);
+
+                }
+                /*             return new Promise<Pump>((resolve, reject) => {
+                                outc.onComplete = (err, msg) => {
+                                    if (err) reject(err);
+                                    else {
+                                        pump = sys.pumps.getItemById(id, true);
+                                        // RKS: 05-20-22 Boooh to this if the payload does not include its
+                                        // circuits we have just destroyed the pump definition.  So I added code to
+                                        // make sure that the data is complete.
+                                        pump.set(data); // Sets all the data back to the pump.
+                                        let spump = state.pumps.getItemById(id, true);
+                                        spump.name = pump.name;
+                                        spump.type = pump.type;
+                                        spump.emitEquipmentChange();
+                                        resolve(pump);
+                                        const pumpConfigRequest = Outbound.create({
+                                            action: 216,
+                                            payload: [pump.id],
+                                            retries: 2,
+                                            response: true
+                                        });
+                                        conn.queueSendMessage(pumpConfigRequest);
+                                    }
+                                };
+                                conn.queueSendMessage(outc);
+                            }); */
+
 
                 await outc.sendAsync();
                 pump = sys.pumps.getItemById(id, true);
@@ -2320,12 +2223,9 @@
                 });
                 await pumpConfigRequest.sendAsync();;
                 return pump;
-=======
-                if (type.name === 'vsf') outc.setPayloadByte(4, ubyte);
-
->>>>>>> 79f330b2
-            }
-        }
+            }
+        }
+
         catch (err) {
             logger.error(`Error setting pump: ${err.message}`);
             return Promise.reject(err);
