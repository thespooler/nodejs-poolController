--- conflicted
+++ resolved
@@ -2296,36 +2296,27 @@
         if (typeof this.data.disableOnFreeze === 'undefined') this.data.disableOnFreeze = true; 
         if (typeof this.data.disableChlorinator === 'undefined') this.data.disableChlorinator = true;
         if (typeof this.mixingTime === 'undefined') this.data.mixingTime = 3600;
-<<<<<<< HEAD
-=======
         if (typeof this.data.setpoint === 'undefined') this.data.setpoint = 100;
         if (typeof this.data.type === 'undefined') this.data.type = 0;
->>>>>>> 934954b3
         super.initData();
     }
     public get id(): number { return this.data.id; }
     public set id(val: number) { this.setDataVal('id', val); }
     public get name(): string { return this.data.name; }
     public set name(val: string) { this.setDataVal('name', val); }
-<<<<<<< HEAD
-=======
     public get setpoint(): number { return this.data.setpoint; }
     public set setpoint(val: number) { this.setDataVal('setpoint', val); }
->>>>>>> 934954b3
     public get body(): number | any { return this.data.body; }
     public set body(val: number | any) { this.setDataVal('body', sys.board.valueMaps.bodies.encode(val)); }
     public get isActive(): boolean { return this.data.isActive; }
     public set isActive(val: boolean) { this.setDataVal('isActive', val); }
     public get chemType(): string { return this.data.chemType; }
-<<<<<<< HEAD
-=======
     public get type(): number | any { return this.data.type; }
     public set type(val: number | any) {
         this.setDataVal('type', sys.board.valueMaps.chemDoserTypes.encode(val));
         let t = sys.board.valueMaps.chemDoserTypes.findItem(val) || { val: 0, name: 'acid', desc: 'Acid' };
         this.setDataVal('chemType', t.desc);
     }
->>>>>>> 934954b3
     public get enabled(): boolean { return utils.makeBool(this.data.enabled); }
     public set enabled(val: boolean) { this.setDataVal('enabled', val); }
     public get disableChlorinator(): boolean { return utils.makeBool(this.data.disableChlorinator); }
@@ -2343,11 +2334,8 @@
     public get startDelay(): number { return this.data.startDelay; }
     public set startDelay(val: number) { this.setDataVal('startDelay', val); }
     public get flowSensor(): ChemFlowSensor { return new ChemFlowSensor(this.data, 'flowSensor', this); }
-<<<<<<< HEAD
-=======
     public get flowOnlyMixing(): boolean { return utils.makeBool(this.data.flowOnlyMixing); }
     public set flowOnlyMixing(val: boolean) { this.setDataVal('flowOnlyMixing', val); }
->>>>>>> 934954b3
     public get pump(): ChemicalPump { return new ChemicalPump(this.data, 'pump', this); }
     public get tank(): ChemicalTank { return new ChemicalTank(this.data, 'tank', this); }
     public getExtended() {
